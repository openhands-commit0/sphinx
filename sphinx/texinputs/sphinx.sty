--- conflicted
+++ resolved
@@ -6,11 +6,7 @@
 %
 
 \NeedsTeXFormat{LaTeX2e}[1995/12/01]
-<<<<<<< HEAD
-\ProvidesPackage{sphinx}[2017/10/27 v1.7 LaTeX package (Sphinx markup)]
-=======
-\ProvidesPackage{sphinx}[2017/11/29 v1.6.6 LaTeX package (Sphinx markup)]
->>>>>>> f95464ba
+\ProvidesPackage{sphinx}[2017/12/11 v1.7 LaTeX package (Sphinx markup)]
 
 % provides \ltx@ifundefined
 % (many packages load ltxcmds: graphicx does for pdftex and lualatex but
@@ -868,9 +864,7 @@
 }
 % needed to create wrapper environments of fancyvrb's Verbatim
 \newcommand*{\sphinxVerbatimEnvironment}{\gdef\FV@EnvironName{sphinxVerbatim}}
-<<<<<<< HEAD
 \newcommand*{\sphinxverbatimsmallskipamount}{\smallskipamount}
-=======
 % serves to implement line highlighting and line wrapping
 \newcommand\sphinxFancyVerbFormatLine[1]{%
   \expandafter\sphinx@verbatim@checkifhl
@@ -897,9 +891,6 @@
     \sbox\sphinxcontinuationbox {\spx@opt@verbatimcontinued}%
     \sbox\sphinxvisiblespacebox {\spx@opt@verbatimvisiblespace}%
 }%
-% Sphinx <1.5 optional argument was in fact mandatory. It is now really
-% optional and handled by original Verbatim.
->>>>>>> f95464ba
 \newenvironment{sphinxVerbatim}{%
   % first, let's check if there is a caption
   \ifx\sphinxVerbatimTitle\empty
