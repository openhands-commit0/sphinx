--- conflicted
+++ resolved
@@ -153,9 +153,5 @@
         self.stemmer = snowballstemmer.stemmer('swedish')
 
     def stem(self, word):
-<<<<<<< HEAD
         # type: (unicode) -> unicode
-        return self.stemmer.stemWord(word)
-=======
-        return self.stemmer.stemWord(word.lower())
->>>>>>> cb8c6593
+        return self.stemmer.stemWord(word.lower())