"""
    sphinx.search.ja
    ~~~~~~~~~~~~~~~~

    Japanese search language: includes routine to split words.

    :copyright: Copyright 2007-2019 by the Sphinx team, see AUTHORS.
    :license: BSD, see LICENSE for details.
"""

# Python Version of TinySegmenter
# (http://chasen.org/~taku/software/TinySegmenter/)
# TinySegmenter is super compact Japanese tokenizer.
#
# TinySegmenter was originally developed by Taku Kudo <taku(at)chasen.org>.
# Python Version was developed by xnights <programming.magic(at)gmail.com>.
# For details, see http://programming-magic.com/?id=170

import os
import re
import sys
<<<<<<< HEAD
=======
import warnings
from typing import Any, Dict, List
>>>>>>> 869ba4f6

try:
    import MeCab
    native_module = True
except ImportError:
    native_module = False

try:
    import janome.tokenizer
    janome_module = True
except ImportError:
    janome_module = False

from sphinx.errors import SphinxError, ExtensionError
from sphinx.search import SearchLanguage
from sphinx.util import import_object


class BaseSplitter:
    def __init__(self, options: Dict) -> None:
        self.options = options

    def split(self, input: str) -> List[str]:
        """
        :param str input:
        :return:
        :rtype: list[str]
        """
        raise NotImplementedError


class MecabSplitter(BaseSplitter):
    def __init__(self, options: Dict) -> None:
        super().__init__(options)
        self.ctypes_libmecab = None     # type: Any
        self.ctypes_mecab = None        # type: Any
        if not native_module:
            self.init_ctypes(options)
        else:
            self.init_native(options)
        self.dict_encode = options.get('dic_enc', 'utf-8')

    def split(self, input: str) -> List[str]:
        if native_module:
            result = self.native.parse(input)
        else:
            result = self.ctypes_libmecab.mecab_sparse_tostr(
                self.ctypes_mecab, input.encode(self.dict_encode))
        return result.split(' ')

    def init_native(self, options: Dict) -> None:
        param = '-Owakati'
        dict = options.get('dict')
        if dict:
            param += ' -d %s' % dict
        self.native = MeCab.Tagger(param)

    def init_ctypes(self, options: Dict) -> None:
        import ctypes.util

        lib = options.get('lib')

        if lib is None:
            if sys.platform.startswith('win'):
                libname = 'libmecab.dll'
            else:
                libname = 'mecab'
            libpath = ctypes.util.find_library(libname)
        elif os.path.basename(lib) == lib:
            libpath = ctypes.util.find_library(lib)
        else:
            libpath = None
            if os.path.exists(lib):
                libpath = lib
        if libpath is None:
            raise RuntimeError('MeCab dynamic library is not available')

        param = 'mecab -Owakati'
        dict = options.get('dict')
        if dict:
            param += ' -d %s' % dict

        fs_enc = sys.getfilesystemencoding() or sys.getdefaultencoding()

        self.ctypes_libmecab = ctypes.CDLL(libpath)
        self.ctypes_libmecab.mecab_new2.argtypes = (ctypes.c_char_p,)
        self.ctypes_libmecab.mecab_new2.restype = ctypes.c_void_p
        self.ctypes_libmecab.mecab_sparse_tostr.argtypes = (ctypes.c_void_p, ctypes.c_char_p)
        self.ctypes_libmecab.mecab_sparse_tostr.restype = ctypes.c_char_p
        self.ctypes_mecab = self.ctypes_libmecab.mecab_new2(param.encode(fs_enc))
        if self.ctypes_mecab is None:
            raise SphinxError('mecab initialization failed')

    def __del__(self) -> None:
        if self.ctypes_libmecab:
            self.ctypes_libmecab.mecab_destroy(self.ctypes_mecab)

MeCabBinder = MecabSplitter  # keep backward compatibility until Sphinx-1.6


class JanomeSplitter(BaseSplitter):
    def __init__(self, options: Dict) -> None:
        super().__init__(options)
        self.user_dict = options.get('user_dic')
        self.user_dict_enc = options.get('user_dic_enc', 'utf8')
        self.init_tokenizer()

    def init_tokenizer(self) -> None:
        if not janome_module:
            raise RuntimeError('Janome is not available')
        self.tokenizer = janome.tokenizer.Tokenizer(udic=self.user_dict, udic_enc=self.user_dict_enc)

    def split(self, input: str) -> List[str]:
        result = ' '.join(token.surface for token in self.tokenizer.tokenize(input))
        return result.split(' ')


class DefaultSplitter(BaseSplitter):
    patterns_ = {re.compile(pattern): value for pattern, value in {
        '[一二三四五六七八九十百千万億兆]': 'M',
        '[一-龠々〆ヵヶ]': 'H',
        '[ぁ-ん]': 'I',
        '[ァ-ヴーｱ-ﾝﾞｰ]': 'K',
        '[a-zA-Zａ-ｚＡ-Ｚ]': 'A',
        '[0-9０-９]': 'N',
    }.items()}
    BIAS__ = -332
    BC1__ = {'HH': 6, 'II': 2461, 'KH': 406, 'OH': -1378}
    BC2__ = {'AA': -3267, 'AI': 2744, 'AN': -878, 'HH': -4070, 'HM': -1711,
             'HN': 4012, 'HO': 3761, 'IA': 1327, 'IH': -1184, 'II': -1332,
             'IK': 1721, 'IO': 5492, 'KI': 3831, 'KK': -8741, 'MH': -3132,
             'MK': 3334, 'OO': -2920}
    BC3__ = {'HH': 996, 'HI': 626, 'HK': -721, 'HN': -1307, 'HO': -836, 'IH': -301,
             'KK': 2762, 'MK': 1079, 'MM': 4034, 'OA': -1652, 'OH': 266}
    BP1__ = {'BB': 295, 'OB': 304, 'OO': -125, 'UB': 352}
    BP2__ = {'BO': 60, 'OO': -1762}
    BQ1__ = {'BHH': 1150, 'BHM': 1521, 'BII': -1158, 'BIM': 886, 'BMH': 1208,
             'BNH': 449, 'BOH': -91, 'BOO': -2597, 'OHI': 451, 'OIH': -296,
             'OKA': 1851, 'OKH': -1020, 'OKK': 904, 'OOO': 2965}
    BQ2__ = {'BHH': 118, 'BHI': -1159, 'BHM': 466, 'BIH': -919, 'BKK': -1720,
             'BKO': 864, 'OHH': -1139, 'OHM': -181, 'OIH': 153, 'UHI': -1146}
    BQ3__ = {'BHH': -792, 'BHI': 2664, 'BII': -299, 'BKI': 419, 'BMH': 937,
             'BMM': 8335, 'BNN': 998, 'BOH': 775, 'OHH': 2174, 'OHM': 439, 'OII': 280,
             'OKH': 1798, 'OKI': -793, 'OKO': -2242, 'OMH': -2402, 'OOO': 11699}
    BQ4__ = {'BHH': -3895, 'BIH': 3761, 'BII': -4654, 'BIK': 1348, 'BKK': -1806,
             'BMI': -3385, 'BOO': -12396, 'OAH': 926, 'OHH': 266, 'OHK': -2036,
             'ONN': -973}
    BW1__ = {',と': 660, ',同': 727, 'B1あ': 1404, 'B1同': 542, '、と': 660,
             '、同': 727, '」と': 1682, 'あっ': 1505, 'いう': 1743, 'いっ': -2055,
             'いる': 672, 'うし': -4817, 'うん': 665, 'から': 3472, 'がら': 600,
             'こう': -790, 'こと': 2083, 'こん': -1262, 'さら': -4143, 'さん': 4573,
             'した': 2641, 'して': 1104, 'すで': -3399, 'そこ': 1977, 'それ': -871,
             'たち': 1122, 'ため': 601, 'った': 3463, 'つい': -802, 'てい': 805,
             'てき': 1249, 'でき': 1127, 'です': 3445, 'では': 844, 'とい': -4915,
             'とみ': 1922, 'どこ': 3887, 'ない': 5713, 'なっ': 3015, 'など': 7379,
             'なん': -1113, 'にし': 2468, 'には': 1498, 'にも': 1671, 'に対': -912,
             'の一': -501, 'の中': 741, 'ませ': 2448, 'まで': 1711, 'まま': 2600,
             'まる': -2155, 'やむ': -1947, 'よっ': -2565, 'れた': 2369, 'れで': -913,
             'をし': 1860, 'を見': 731, '亡く': -1886, '京都': 2558, '取り': -2784,
             '大き': -2604, '大阪': 1497, '平方': -2314, '引き': -1336, '日本': -195,
             '本当': -2423, '毎日': -2113, '目指': -724, 'Ｂ１あ': 1404, 'Ｂ１同': 542,
             '｣と': 1682}
    BW2__ = {'..': -11822, '11': -669, '――': -5730, '−−': -13175, 'いう': -1609,
             'うか': 2490, 'かし': -1350, 'かも': -602, 'から': -7194, 'かれ': 4612,
             'がい': 853, 'がら': -3198, 'きた': 1941, 'くな': -1597, 'こと': -8392,
             'この': -4193, 'させ': 4533, 'され': 13168, 'さん': -3977, 'しい': -1819,
             'しか': -545, 'した': 5078, 'して': 972, 'しな': 939, 'その': -3744,
             'たい': -1253, 'たた': -662, 'ただ': -3857, 'たち': -786, 'たと': 1224,
             'たは': -939, 'った': 4589, 'って': 1647, 'っと': -2094, 'てい': 6144,
             'てき': 3640, 'てく': 2551, 'ては': -3110, 'ても': -3065, 'でい': 2666,
             'でき': -1528, 'でし': -3828, 'です': -4761, 'でも': -4203, 'とい': 1890,
             'とこ': -1746, 'とと': -2279, 'との': 720, 'とみ': 5168, 'とも': -3941,
             'ない': -2488, 'なが': -1313, 'など': -6509, 'なの': 2614, 'なん': 3099,
             'にお': -1615, 'にし': 2748, 'にな': 2454, 'によ': -7236, 'に対': -14943,
             'に従': -4688, 'に関': -11388, 'のか': 2093, 'ので': -7059, 'のに': -6041,
             'のの': -6125, 'はい': 1073, 'はが': -1033, 'はず': -2532, 'ばれ': 1813,
             'まし': -1316, 'まで': -6621, 'まれ': 5409, 'めて': -3153, 'もい': 2230,
             'もの': -10713, 'らか': -944, 'らし': -1611, 'らに': -1897, 'りし': 651,
             'りま': 1620, 'れた': 4270, 'れて': 849, 'れば': 4114, 'ろう': 6067,
             'われ': 7901, 'を通': -11877, 'んだ': 728, 'んな': -4115, '一人': 602,
             '一方': -1375, '一日': 970, '一部': -1051, '上が': -4479, '会社': -1116,
             '出て': 2163, '分の': -7758, '同党': 970, '同日': -913, '大阪': -2471,
             '委員': -1250, '少な': -1050, '年度': -8669, '年間': -1626, '府県': -2363,
             '手権': -1982, '新聞': -4066, '日新': -722, '日本': -7068, '日米': 3372,
             '曜日': -601, '朝鮮': -2355, '本人': -2697, '東京': -1543, '然と': -1384,
             '社会': -1276, '立て': -990, '第に': -1612, '米国': -4268, '１１': -669}
    BW3__ = {'あた': -2194, 'あり': 719, 'ある': 3846, 'い.': -1185, 'い。': -1185,
             'いい': 5308, 'いえ': 2079, 'いく': 3029, 'いた': 2056, 'いっ': 1883,
             'いる': 5600, 'いわ': 1527, 'うち': 1117, 'うと': 4798, 'えと': 1454,
             'か.': 2857, 'か。': 2857, 'かけ': -743, 'かっ': -4098, 'かに': -669,
             'から': 6520, 'かり': -2670, 'が,': 1816, 'が、': 1816, 'がき': -4855,
             'がけ': -1127, 'がっ': -913, 'がら': -4977, 'がり': -2064, 'きた': 1645,
             'けど': 1374, 'こと': 7397, 'この': 1542, 'ころ': -2757, 'さい': -714,
             'さを': 976, 'し,': 1557, 'し、': 1557, 'しい': -3714, 'した': 3562,
             'して': 1449, 'しな': 2608, 'しま': 1200, 'す.': -1310, 'す。': -1310,
             'する': 6521, 'ず,': 3426, 'ず、': 3426, 'ずに': 841, 'そう': 428,
             'た.': 8875, 'た。': 8875, 'たい': -594, 'たの': 812, 'たり': -1183,
             'たる': -853, 'だ.': 4098, 'だ。': 4098, 'だっ': 1004, 'った': -4748,
             'って': 300, 'てい': 6240, 'てお': 855, 'ても': 302, 'です': 1437,
             'でに': -1482, 'では': 2295, 'とう': -1387, 'とし': 2266, 'との': 541,
             'とも': -3543, 'どう': 4664, 'ない': 1796, 'なく': -903, 'など': 2135,
             'に,': -1021, 'に、': -1021, 'にし': 1771, 'にな': 1906, 'には': 2644,
             'の,': -724, 'の、': -724, 'の子': -1000, 'は,': 1337, 'は、': 1337,
             'べき': 2181, 'まし': 1113, 'ます': 6943, 'まっ': -1549, 'まで': 6154,
             'まれ': -793, 'らし': 1479, 'られ': 6820, 'るる': 3818, 'れ,': 854,
             'れ、': 854, 'れた': 1850, 'れて': 1375, 'れば': -3246, 'れる': 1091,
             'われ': -605, 'んだ': 606, 'んで': 798, 'カ月': 990, '会議': 860,
             '入り': 1232, '大会': 2217, '始め': 1681, '市': 965, '新聞': -5055,
             '日,': 974, '日、': 974, '社会': 2024, 'ｶ月': 990}
    TC1__ = {'AAA': 1093, 'HHH': 1029, 'HHM': 580, 'HII': 998, 'HOH': -390,
             'HOM': -331, 'IHI': 1169, 'IOH': -142, 'IOI': -1015, 'IOM': 467,
             'MMH': 187, 'OOI': -1832}
    TC2__ = {'HHO': 2088, 'HII': -1023, 'HMM': -1154, 'IHI': -1965,
             'KKH': 703, 'OII': -2649}
    TC3__ = {'AAA': -294, 'HHH': 346, 'HHI': -341, 'HII': -1088, 'HIK': 731,
             'HOH': -1486, 'IHH': 128, 'IHI': -3041, 'IHO': -1935, 'IIH': -825,
             'IIM': -1035, 'IOI': -542, 'KHH': -1216, 'KKA': 491, 'KKH': -1217,
             'KOK': -1009, 'MHH': -2694, 'MHM': -457, 'MHO': 123, 'MMH': -471,
             'NNH': -1689, 'NNO': 662, 'OHO': -3393}
    TC4__ = {'HHH': -203, 'HHI': 1344, 'HHK': 365, 'HHM': -122, 'HHN': 182,
             'HHO': 669, 'HIH': 804, 'HII': 679, 'HOH': 446, 'IHH': 695,
             'IHO': -2324, 'IIH': 321, 'III': 1497, 'IIO': 656, 'IOO': 54,
             'KAK': 4845, 'KKA': 3386, 'KKK': 3065, 'MHH': -405, 'MHI': 201,
             'MMH': -241, 'MMM': 661, 'MOM': 841}
    TQ1__ = {'BHHH': -227, 'BHHI': 316, 'BHIH': -132, 'BIHH': 60, 'BIII': 1595,
             'BNHH': -744, 'BOHH': 225, 'BOOO': -908, 'OAKK': 482, 'OHHH': 281,
             'OHIH': 249, 'OIHI': 200, 'OIIH': -68}
    TQ2__ = {'BIHH': -1401, 'BIII': -1033, 'BKAK': -543, 'BOOO': -5591}
    TQ3__ = {'BHHH': 478, 'BHHM': -1073, 'BHIH': 222, 'BHII': -504, 'BIIH': -116,
             'BIII': -105, 'BMHI': -863, 'BMHM': -464, 'BOMH': 620, 'OHHH': 346,
             'OHHI': 1729, 'OHII': 997, 'OHMH': 481, 'OIHH': 623, 'OIIH': 1344,
             'OKAK': 2792, 'OKHH': 587, 'OKKA': 679, 'OOHH': 110, 'OOII': -685}
    TQ4__ = {'BHHH': -721, 'BHHM': -3604, 'BHII': -966, 'BIIH': -607, 'BIII': -2181,
             'OAAA': -2763, 'OAKK': 180, 'OHHH': -294, 'OHHI': 2446, 'OHHO': 480,
             'OHIH': -1573, 'OIHH': 1935, 'OIHI': -493, 'OIIH': 626, 'OIII': -4007,
             'OKAK': -8156}
    TW1__ = {'につい': -4681, '東京都': 2026}
    TW2__ = {'ある程': -2049, 'いった': -1256, 'ころが': -2434, 'しょう': 3873,
             'その後': -4430, 'だって': -1049, 'ていた': 1833, 'として': -4657,
             'ともに': -4517, 'もので': 1882, '一気に': -792, '初めて': -1512,
             '同時に': -8097, '大きな': -1255, '対して': -2721, '社会党': -3216}
    TW3__ = {'いただ': -1734, 'してい': 1314, 'として': -4314, 'につい': -5483,
             'にとっ': -5989, 'に当た': -6247, 'ので,': -727, 'ので、': -727,
             'のもの': -600, 'れから': -3752, '十二月': -2287}
    TW4__ = {'いう.': 8576, 'いう。': 8576, 'からな': -2348, 'してい': 2958,
             'たが,': 1516, 'たが、': 1516, 'ている': 1538, 'という': 1349,
             'ました': 5543, 'ません': 1097, 'ようと': -4258, 'よると': 5865}
    UC1__ = {'A': 484, 'K': 93, 'M': 645, 'O': -505}
    UC2__ = {'A': 819, 'H': 1059, 'I': 409, 'M': 3987, 'N': 5775, 'O': 646}
    UC3__ = {'A': -1370, 'I': 2311}
    UC4__ = {'A': -2643, 'H': 1809, 'I': -1032, 'K': -3450, 'M': 3565,
             'N': 3876, 'O': 6646}
    UC5__ = {'H': 313, 'I': -1238, 'K': -799, 'M': 539, 'O': -831}
    UC6__ = {'H': -506, 'I': -253, 'K': 87, 'M': 247, 'O': -387}
    UP1__ = {'O': -214}
    UP2__ = {'B': 69, 'O': 935}
    UP3__ = {'B': 189}
    UQ1__ = {'BH': 21, 'BI': -12, 'BK': -99, 'BN': 142, 'BO': -56, 'OH': -95,
             'OI': 477, 'OK': 410, 'OO': -2422}
    UQ2__ = {'BH': 216, 'BI': 113, 'OK': 1759}
    UQ3__ = {'BA': -479, 'BH': 42, 'BI': 1913, 'BK': -7198, 'BM': 3160,
             'BN': 6427, 'BO': 14761, 'OI': -827, 'ON': -3212}
    UW1__ = {',': 156, '、': 156, '「': -463, 'あ': -941, 'う': -127, 'が': -553,
             'き': 121, 'こ': 505, 'で': -201, 'と': -547, 'ど': -123, 'に': -789,
             'の': -185, 'は': -847, 'も': -466, 'や': -470, 'よ': 182, 'ら': -292,
             'り': 208, 'れ': 169, 'を': -446, 'ん': -137, '・': -135, '主': -402,
             '京': -268, '区': -912, '午': 871, '国': -460, '大': 561, '委': 729,
             '市': -411, '日': -141, '理': 361, '生': -408, '県': -386, '都': -718,
             '｢': -463, '･': -135}
    UW2__ = {',': -829, '、': -829, '〇': 892, '「': -645, '」': 3145, 'あ': -538,
             'い': 505, 'う': 134, 'お': -502, 'か': 1454, 'が': -856, 'く': -412,
             'こ': 1141, 'さ': 878, 'ざ': 540, 'し': 1529, 'す': -675, 'せ': 300,
             'そ': -1011, 'た': 188, 'だ': 1837, 'つ': -949, 'て': -291, 'で': -268,
             'と': -981, 'ど': 1273, 'な': 1063, 'に': -1764, 'の': 130, 'は': -409,
             'ひ': -1273, 'べ': 1261, 'ま': 600, 'も': -1263, 'や': -402, 'よ': 1639,
             'り': -579, 'る': -694, 'れ': 571, 'を': -2516, 'ん': 2095, 'ア': -587,
             'カ': 306, 'キ': 568, 'ッ': 831, '三': -758, '不': -2150, '世': -302,
             '中': -968, '主': -861, '事': 492, '人': -123, '会': 978, '保': 362,
             '入': 548, '初': -3025, '副': -1566, '北': -3414, '区': -422, '大': -1769,
             '天': -865, '太': -483, '子': -1519, '学': 760, '実': 1023, '小': -2009,
             '市': -813, '年': -1060, '強': 1067, '手': -1519, '揺': -1033, '政': 1522,
             '文': -1355, '新': -1682, '日': -1815, '明': -1462, '最': -630, '朝': -1843,
             '本': -1650, '東': -931, '果': -665, '次': -2378, '民': -180, '気': -1740,
             '理': 752, '発': 529, '目': -1584, '相': -242, '県': -1165, '立': -763,
             '第': 810, '米': 509, '自': -1353, '行': 838, '西': -744, '見': -3874,
             '調': 1010, '議': 1198, '込': 3041, '開': 1758, '間': -1257, '｢': -645,
             '｣': 3145, 'ｯ': 831, 'ｱ': -587, 'ｶ': 306, 'ｷ': 568}
    UW3__ = {',': 4889, '1': -800, '−': -1723, '、': 4889, '々': -2311, '〇': 5827,
             '」': 2670, '〓': -3573, 'あ': -2696, 'い': 1006, 'う': 2342, 'え': 1983,
             'お': -4864, 'か': -1163, 'が': 3271, 'く': 1004, 'け': 388, 'げ': 401,
             'こ': -3552, 'ご': -3116, 'さ': -1058, 'し': -395, 'す': 584, 'せ': 3685,
             'そ': -5228, 'た': 842, 'ち': -521, 'っ': -1444, 'つ': -1081, 'て': 6167,
             'で': 2318, 'と': 1691, 'ど': -899, 'な': -2788, 'に': 2745, 'の': 4056,
             'は': 4555, 'ひ': -2171, 'ふ': -1798, 'へ': 1199, 'ほ': -5516, 'ま': -4384,
             'み': -120, 'め': 1205, 'も': 2323, 'や': -788, 'よ': -202, 'ら': 727,
             'り': 649, 'る': 5905, 'れ': 2773, 'わ': -1207, 'を': 6620, 'ん': -518,
             'ア': 551, 'グ': 1319, 'ス': 874, 'ッ': -1350, 'ト': 521, 'ム': 1109,
             'ル': 1591, 'ロ': 2201, 'ン': 278, '・': -3794, '一': -1619, '下': -1759,
             '世': -2087, '両': 3815, '中': 653, '主': -758, '予': -1193, '二': 974,
             '人': 2742, '今': 792, '他': 1889, '以': -1368, '低': 811, '何': 4265,
             '作': -361, '保': -2439, '元': 4858, '党': 3593, '全': 1574, '公': -3030,
             '六': 755, '共': -1880, '円': 5807, '再': 3095, '分': 457, '初': 2475,
             '別': 1129, '前': 2286, '副': 4437, '力': 365, '動': -949, '務': -1872,
             '化': 1327, '北': -1038, '区': 4646, '千': -2309, '午': -783, '協': -1006,
             '口': 483, '右': 1233, '各': 3588, '合': -241, '同': 3906, '和': -837,
             '員': 4513, '国': 642, '型': 1389, '場': 1219, '外': -241, '妻': 2016,
             '学': -1356, '安': -423, '実': -1008, '家': 1078, '小': -513, '少': -3102,
             '州': 1155, '市': 3197, '平': -1804, '年': 2416, '広': -1030, '府': 1605,
             '度': 1452, '建': -2352, '当': -3885, '得': 1905, '思': -1291, '性': 1822,
             '戸': -488, '指': -3973, '政': -2013, '教': -1479, '数': 3222, '文': -1489,
             '新': 1764, '日': 2099, '旧': 5792, '昨': -661, '時': -1248, '曜': -951,
             '最': -937, '月': 4125, '期': 360, '李': 3094, '村': 364, '東': -805,
             '核': 5156, '森': 2438, '業': 484, '氏': 2613, '民': -1694, '決': -1073,
             '法': 1868, '海': -495, '無': 979, '物': 461, '特': -3850, '生': -273,
             '用': 914, '町': 1215, '的': 7313, '直': -1835, '省': 792, '県': 6293,
             '知': -1528, '私': 4231, '税': 401, '立': -960, '第': 1201, '米': 7767,
             '系': 3066, '約': 3663, '級': 1384, '統': -4229, '総': 1163, '線': 1255,
             '者': 6457, '能': 725, '自': -2869, '英': 785, '見': 1044, '調': -562,
             '財': -733, '費': 1777, '車': 1835, '軍': 1375, '込': -1504, '通': -1136,
             '選': -681, '郎': 1026, '郡': 4404, '部': 1200, '金': 2163, '長': 421,
             '開': -1432, '間': 1302, '関': -1282, '雨': 2009, '電': -1045, '非': 2066,
             '駅': 1620, '１': -800, '｣': 2670, '･': -3794, 'ｯ': -1350, 'ｱ': 551,
             'ｸﾞ': 1319, 'ｽ': 874, 'ﾄ': 521, 'ﾑ': 1109, 'ﾙ': 1591, 'ﾛ': 2201, 'ﾝ': 278}
    UW4__ = {',': 3930, '.': 3508, '―': -4841, '、': 3930, '。': 3508, '〇': 4999,
             '「': 1895, '」': 3798, '〓': -5156, 'あ': 4752, 'い': -3435, 'う': -640,
             'え': -2514, 'お': 2405, 'か': 530, 'が': 6006, 'き': -4482, 'ぎ': -3821,
             'く': -3788, 'け': -4376, 'げ': -4734, 'こ': 2255, 'ご': 1979, 'さ': 2864,
             'し': -843, 'じ': -2506, 'す': -731, 'ず': 1251, 'せ': 181, 'そ': 4091,
             'た': 5034, 'だ': 5408, 'ち': -3654, 'っ': -5882, 'つ': -1659, 'て': 3994,
             'で': 7410, 'と': 4547, 'な': 5433, 'に': 6499, 'ぬ': 1853, 'ね': 1413,
             'の': 7396, 'は': 8578, 'ば': 1940, 'ひ': 4249, 'び': -4134, 'ふ': 1345,
             'へ': 6665, 'べ': -744, 'ほ': 1464, 'ま': 1051, 'み': -2082, 'む': -882,
             'め': -5046, 'も': 4169, 'ゃ': -2666, 'や': 2795, 'ょ': -1544, 'よ': 3351,
             'ら': -2922, 'り': -9726, 'る': -14896, 'れ': -2613, 'ろ': -4570,
             'わ': -1783, 'を': 13150, 'ん': -2352, 'カ': 2145, 'コ': 1789, 'セ': 1287,
             'ッ': -724, 'ト': -403, 'メ': -1635, 'ラ': -881, 'リ': -541, 'ル': -856,
             'ン': -3637, '・': -4371, 'ー': -11870, '一': -2069, '中': 2210, '予': 782,
             '事': -190, '井': -1768, '人': 1036, '以': 544, '会': 950, '体': -1286,
             '作': 530, '側': 4292, '先': 601, '党': -2006, '共': -1212, '内': 584,
             '円': 788, '初': 1347, '前': 1623, '副': 3879, '力': -302, '動': -740,
             '務': -2715, '化': 776, '区': 4517, '協': 1013, '参': 1555, '合': -1834,
             '和': -681, '員': -910, '器': -851, '回': 1500, '国': -619, '園': -1200,
             '地': 866, '場': -1410, '塁': -2094, '士': -1413, '多': 1067, '大': 571,
             '子': -4802, '学': -1397, '定': -1057, '寺': -809, '小': 1910, '屋': -1328,
             '山': -1500, '島': -2056, '川': -2667, '市': 2771, '年': 374, '庁': -4556,
             '後': 456, '性': 553, '感': 916, '所': -1566, '支': 856, '改': 787,
             '政': 2182, '教': 704, '文': 522, '方': -856, '日': 1798, '時': 1829,
             '最': 845, '月': -9066, '木': -485, '来': -442, '校': -360, '業': -1043,
             '氏': 5388, '民': -2716, '気': -910, '沢': -939, '済': -543, '物': -735,
             '率': 672, '球': -1267, '生': -1286, '産': -1101, '田': -2900, '町': 1826,
             '的': 2586, '目': 922, '省': -3485, '県': 2997, '空': -867, '立': -2112,
             '第': 788, '米': 2937, '系': 786, '約': 2171, '経': 1146, '統': -1169,
             '総': 940, '線': -994, '署': 749, '者': 2145, '能': -730, '般': -852,
             '行': -792, '規': 792, '警': -1184, '議': -244, '谷': -1000, '賞': 730,
             '車': -1481, '軍': 1158, '輪': -1433, '込': -3370, '近': 929, '道': -1291,
             '選': 2596, '郎': -4866, '都': 1192, '野': -1100, '銀': -2213, '長': 357,
             '間': -2344, '院': -2297, '際': -2604, '電': -878, '領': -1659, '題': -792,
             '館': -1984, '首': 1749, '高': 2120, '｢': 1895, '｣': 3798, '･': -4371,
             'ｯ': -724, 'ｰ': -11870, 'ｶ': 2145, 'ｺ': 1789, 'ｾ': 1287, 'ﾄ': -403,
             'ﾒ': -1635, 'ﾗ': -881, 'ﾘ': -541, 'ﾙ': -856, 'ﾝ': -3637}
    UW5__ = {',': 465, '.': -299, '1': -514, 'E2': -32768, ']': -2762, '、': 465,
             '。': -299, '「': 363, 'あ': 1655, 'い': 331, 'う': -503, 'え': 1199,
             'お': 527, 'か': 647, 'が': -421, 'き': 1624, 'ぎ': 1971, 'く': 312,
             'げ': -983, 'さ': -1537, 'し': -1371, 'す': -852, 'だ': -1186, 'ち': 1093,
             'っ': 52, 'つ': 921, 'て': -18, 'で': -850, 'と': -127, 'ど': 1682,
             'な': -787, 'に': -1224, 'の': -635, 'は': -578, 'べ': 1001, 'み': 502,
             'め': 865, 'ゃ': 3350, 'ょ': 854, 'り': -208, 'る': 429, 'れ': 504,
             'わ': 419, 'を': -1264, 'ん': 327, 'イ': 241, 'ル': 451, 'ン': -343,
             '中': -871, '京': 722, '会': -1153, '党': -654, '務': 3519, '区': -901,
             '告': 848, '員': 2104, '大': -1296, '学': -548, '定': 1785, '嵐': -1304,
             '市': -2991, '席': 921, '年': 1763, '思': 872, '所': -814, '挙': 1618,
             '新': -1682, '日': 218, '月': -4353, '査': 932, '格': 1356, '機': -1508,
             '氏': -1347, '田': 240, '町': -3912, '的': -3149, '相': 1319, '省': -1052,
             '県': -4003, '研': -997, '社': -278, '空': -813, '統': 1955, '者': -2233,
             '表': 663, '語': -1073, '議': 1219, '選': -1018, '郎': -368, '長': 786,
             '間': 1191, '題': 2368, '館': -689, '１': -514, 'Ｅ２': -32768, '｢': 363,
             'ｲ': 241, 'ﾙ': 451, 'ﾝ': -343}
    UW6__ = {',': 227, '.': 808, '1': -270, 'E1': 306, '、': 227, '。': 808,
             'あ': -307, 'う': 189, 'か': 241, 'が': -73, 'く': -121, 'こ': -200,
             'じ': 1782, 'す': 383, 'た': -428, 'っ': 573, 'て': -1014, 'で': 101,
             'と': -105, 'な': -253, 'に': -149, 'の': -417, 'は': -236, 'も': -206,
             'り': 187, 'る': -135, 'を': 195, 'ル': -673, 'ン': -496, '一': -277,
             '中': 201, '件': -800, '会': 624, '前': 302, '区': 1792, '員': -1212,
             '委': 798, '学': -960, '市': 887, '広': -695, '後': 535, '業': -697,
             '相': 753, '社': -507, '福': 974, '空': -822, '者': 1811, '連': 463,
             '郎': 1082, '１': -270, 'Ｅ１': 306, 'ﾙ': -673, 'ﾝ': -496}

    # ctype_
    def ctype_(self, char: str) -> str:
        for pattern, value in self.patterns_.items():
            if pattern.match(char):
                return value
        return 'O'

    # ts_
    def ts_(self, dict: Dict[str, int], key: str) -> int:
        if key in dict:
            return dict[key]
        return 0

    # segment
    def split(self, input: str) -> List[str]:
        if not input:
            return []

        result = []
        seg = ['B3', 'B2', 'B1']
        ctype = ['O', 'O', 'O']
        for t in input:
            seg.append(t)
            ctype.append(self.ctype_(t))
        seg.append('E1')
        seg.append('E2')
        seg.append('E3')
        ctype.append('O')
        ctype.append('O')
        ctype.append('O')
        word = seg[3]
        p1 = 'U'
        p2 = 'U'
        p3 = 'U'

        for i in range(4, len(seg) - 3):
            score = self.BIAS__
            w1 = seg[i-3]
            w2 = seg[i-2]
            w3 = seg[i-1]
            w4 = seg[i]
            w5 = seg[i+1]
            w6 = seg[i+2]
            c1 = ctype[i-3]
            c2 = ctype[i-2]
            c3 = ctype[i-1]
            c4 = ctype[i]
            c5 = ctype[i+1]
            c6 = ctype[i+2]
            score += self.ts_(self.UP1__, p1)
            score += self.ts_(self.UP2__, p2)
            score += self.ts_(self.UP3__, p3)
            score += self.ts_(self.BP1__, p1 + p2)
            score += self.ts_(self.BP2__, p2 + p3)
            score += self.ts_(self.UW1__, w1)
            score += self.ts_(self.UW2__, w2)
            score += self.ts_(self.UW3__, w3)
            score += self.ts_(self.UW4__, w4)
            score += self.ts_(self.UW5__, w5)
            score += self.ts_(self.UW6__, w6)
            score += self.ts_(self.BW1__, w2 + w3)
            score += self.ts_(self.BW2__, w3 + w4)
            score += self.ts_(self.BW3__, w4 + w5)
            score += self.ts_(self.TW1__, w1 + w2 + w3)
            score += self.ts_(self.TW2__, w2 + w3 + w4)
            score += self.ts_(self.TW3__, w3 + w4 + w5)
            score += self.ts_(self.TW4__, w4 + w5 + w6)
            score += self.ts_(self.UC1__, c1)
            score += self.ts_(self.UC2__, c2)
            score += self.ts_(self.UC3__, c3)
            score += self.ts_(self.UC4__, c4)
            score += self.ts_(self.UC5__, c5)
            score += self.ts_(self.UC6__, c6)
            score += self.ts_(self.BC1__, c2 + c3)
            score += self.ts_(self.BC2__, c3 + c4)
            score += self.ts_(self.BC3__, c4 + c5)
            score += self.ts_(self.TC1__, c1 + c2 + c3)
            score += self.ts_(self.TC2__, c2 + c3 + c4)
            score += self.ts_(self.TC3__, c3 + c4 + c5)
            score += self.ts_(self.TC4__, c4 + c5 + c6)
#           score += self.ts_(self.TC5__, c4 + c5 + c6)
            score += self.ts_(self.UQ1__, p1 + c1)
            score += self.ts_(self.UQ2__, p2 + c2)
            score += self.ts_(self.UQ1__, p3 + c3)
            score += self.ts_(self.BQ1__, p2 + c2 + c3)
            score += self.ts_(self.BQ2__, p2 + c3 + c4)
            score += self.ts_(self.BQ3__, p3 + c2 + c3)
            score += self.ts_(self.BQ4__, p3 + c3 + c4)
            score += self.ts_(self.TQ1__, p2 + c1 + c2 + c3)
            score += self.ts_(self.TQ2__, p2 + c2 + c3 + c4)
            score += self.ts_(self.TQ3__, p3 + c1 + c2 + c3)
            score += self.ts_(self.TQ4__, p3 + c2 + c3 + c4)
            p = 'O'
            if score > 0:
                result.append(word.strip())
                word = ''
                p = 'B'
            p1 = p2
            p2 = p3
            p3 = p
            word += seg[i]

        result.append(word.strip())
        return result


TinySegmenter = DefaultSplitter  # keep backward compatibility until Sphinx-1.6


class SearchJapanese(SearchLanguage):
    """
    Japanese search implementation: uses no stemmer, but word splitting is quite
    complicated.
    """
    lang = 'ja'
    language_name = 'Japanese'

<<<<<<< HEAD
    def init(self, options):
        # type: (Dict) -> None
        dotted_path = options.get('type', 'sphinx.search.ja.DefaultSplitter')
=======
    def init(self, options: Dict) -> None:
        type = options.get('type', 'sphinx.search.ja.DefaultSplitter')
        if type in self.splitters:
            dotted_path = self.splitters[type]
            warnings.warn('html_search_options["type"]: %s is deprecated. '
                          'Please give "%s" instead.' % (type, dotted_path),
                          RemovedInSphinx30Warning, stacklevel=2)
        else:
            dotted_path = type
>>>>>>> 869ba4f6
        try:
            self.splitter = import_object(dotted_path)(options)
        except ExtensionError:
            raise ExtensionError("Splitter module %r can't be imported" %
                                 dotted_path)

    def split(self, input: str) -> List[str]:
        return self.splitter.split(input)

    def word_filter(self, stemmed_word: str) -> bool:
        return len(stemmed_word) > 1

    def stem(self, word: str) -> str:
        return word<|MERGE_RESOLUTION|>--- conflicted
+++ resolved
@@ -19,11 +19,7 @@
 import os
 import re
 import sys
-<<<<<<< HEAD
-=======
-import warnings
 from typing import Any, Dict, List
->>>>>>> 869ba4f6
 
 try:
     import MeCab
@@ -528,21 +524,8 @@
     lang = 'ja'
     language_name = 'Japanese'
 
-<<<<<<< HEAD
-    def init(self, options):
-        # type: (Dict) -> None
+    def init(self, options: Dict) -> None:
         dotted_path = options.get('type', 'sphinx.search.ja.DefaultSplitter')
-=======
-    def init(self, options: Dict) -> None:
-        type = options.get('type', 'sphinx.search.ja.DefaultSplitter')
-        if type in self.splitters:
-            dotted_path = self.splitters[type]
-            warnings.warn('html_search_options["type"]: %s is deprecated. '
-                          'Please give "%s" instead.' % (type, dotted_path),
-                          RemovedInSphinx30Warning, stacklevel=2)
-        else:
-            dotted_path = type
->>>>>>> 869ba4f6
         try:
             self.splitter = import_object(dotted_path)(options)
         except ExtensionError:
