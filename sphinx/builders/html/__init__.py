"""
    sphinx.builders.html
    ~~~~~~~~~~~~~~~~~~~~

    Several HTML builders.

    :copyright: Copyright 2007-2021 by the Sphinx team, see AUTHORS.
    :license: BSD, see LICENSE for details.
"""

import html
import os
import posixpath
import re
import sys
from datetime import datetime
from os import path
from typing import IO, Any, Dict, Iterable, Iterator, List, Set, Tuple, Type
from urllib.parse import quote

from docutils import nodes
from docutils.core import publish_parts
from docutils.frontend import OptionParser
from docutils.io import DocTreeInput, StringOutput
from docutils.nodes import Node
from docutils.utils import relative_path

from sphinx import __display_version__, package_dir
from sphinx.application import Sphinx
from sphinx.builders import Builder
from sphinx.config import ENUM, Config
from sphinx.domains import Domain, Index, IndexEntry
from sphinx.environment.adapters.asset import ImageAdapter
from sphinx.environment.adapters.indexentries import IndexEntries
from sphinx.environment.adapters.toctree import TocTree
from sphinx.errors import ConfigError, ThemeError
from sphinx.highlighting import PygmentsBridge
from sphinx.locale import _, __
from sphinx.search import js_index
from sphinx.theming import HTMLThemeFactory
from sphinx.util import logging, md5, progress_message, status_iterator
from sphinx.util.docutils import is_html5_writer_available, new_document
from sphinx.util.fileutil import copy_asset
from sphinx.util.i18n import format_date
from sphinx.util.inventory import InventoryFile
from sphinx.util.matching import DOTFILES, Matcher, patmatch
from sphinx.util.osutil import copyfile, ensuredir, os_path, relative_uri
from sphinx.util.tags import Tags
from sphinx.writers.html import HTMLTranslator, HTMLWriter

# HTML5 Writer is available or not
if is_html5_writer_available():
    from sphinx.writers.html5 import HTML5Translator
    html5_ready = True
else:
    html5_ready = False

#: the filename for the inventory of objects
INVENTORY_FILENAME = 'objects.inv'

logger = logging.getLogger(__name__)
return_codes_re = re.compile('[\r\n]+')


def get_stable_hash(obj: Any) -> str:
    """
    Return a stable hash for a Python data structure.  We can't just use
    the md5 of str(obj) since for example dictionary items are enumerated
    in unpredictable order due to hash randomization in newer Pythons.
    """
    if isinstance(obj, dict):
        return get_stable_hash(list(obj.items()))
    elif isinstance(obj, (list, tuple)):
        obj = sorted(get_stable_hash(o) for o in obj)
    return md5(str(obj).encode()).hexdigest()


class Stylesheet(str):
    """A metadata of stylesheet.

    To keep compatibility with old themes, an instance of stylesheet behaves as
    its filename (str).
    """

    attributes = None   # type: Dict[str, str]
    filename = None     # type: str
    priority = None     # type: int

    def __new__(cls, filename: str, *args: str, priority: int = 500, **attributes: Any
                ) -> "Stylesheet":
        self = str.__new__(cls, filename)  # type: ignore
        self.filename = filename
        self.priority = priority
        self.attributes = attributes
        self.attributes.setdefault('rel', 'stylesheet')
        self.attributes.setdefault('type', 'text/css')
        if args:  # old style arguments (rel, title)
            self.attributes['rel'] = args[0]
            self.attributes['title'] = args[1]

        return self


class JavaScript(str):
    """A metadata of javascript file.

    To keep compatibility with old themes, an instance of javascript behaves as
    its filename (str).
    """

    attributes = None   # type: Dict[str, str]
    filename = None     # type: str
    priority = None     # type: int

    def __new__(cls, filename: str, priority: int = 500, **attributes: str) -> "JavaScript":
        self = str.__new__(cls, filename)  # type: ignore
        self.filename = filename
        self.priority = priority
        self.attributes = attributes

        return self


class BuildInfo:
    """buildinfo file manipulator.

    HTMLBuilder and its family are storing their own envdata to ``.buildinfo``.
    This class is a manipulator for the file.
    """

    @classmethod
    def load(cls, f: IO) -> "BuildInfo":
        try:
            lines = f.readlines()
            assert lines[0].rstrip() == '# Sphinx build info version 1'
            assert lines[2].startswith('config: ')
            assert lines[3].startswith('tags: ')

            build_info = BuildInfo()
            build_info.config_hash = lines[2].split()[1].strip()
            build_info.tags_hash = lines[3].split()[1].strip()
            return build_info
        except Exception as exc:
            raise ValueError(__('build info file is broken: %r') % exc) from exc

    def __init__(self, config: Config = None, tags: Tags = None, config_categories: List[str] = []) -> None:  # NOQA
        self.config_hash = ''
        self.tags_hash = ''

        if config:
            values = {c.name: c.value for c in config.filter(config_categories)}
            self.config_hash = get_stable_hash(values)

        if tags:
            self.tags_hash = get_stable_hash(sorted(tags))

    def __eq__(self, other: "BuildInfo") -> bool:  # type: ignore
        return (self.config_hash == other.config_hash and
                self.tags_hash == other.tags_hash)

    def dump(self, f: IO) -> None:
        f.write('# Sphinx build info version 1\n'
                '# This file hashes the configuration used when building these files.'
                ' When it is not found, a full rebuild will be done.\n'
                'config: %s\n'
                'tags: %s\n' %
                (self.config_hash, self.tags_hash))


class StandaloneHTMLBuilder(Builder):
    """
    Builds standalone HTML docs.
    """
    name = 'html'
    format = 'html'
    epilog = __('The HTML pages are in %(outdir)s.')

    copysource = True
    allow_parallel = True
    out_suffix = '.html'
    link_suffix = '.html'  # defaults to matching out_suffix
    indexer_format = js_index  # type: Any
    indexer_dumps_unicode = True
    # create links to original images from images [True/False]
    html_scaled_image_link = True
    supported_image_types = ['image/svg+xml', 'image/png',
                             'image/gif', 'image/jpeg']
    supported_remote_images = True
    supported_data_uri_images = True
    searchindex_filename = 'searchindex.js'
    add_permalinks = True
    allow_sharp_as_current_path = True
    embedded = False  # for things like HTML help or Qt help: suppresses sidebar
    search = True  # for things like HTML help and Apple help: suppress search
    use_index = False
    download_support = True  # enable download role

    imgpath = None          # type: str
    domain_indices = []     # type: List[Tuple[str, Type[Index], List[Tuple[str, List[IndexEntry]]], bool]]  # NOQA

    def __init__(self, app: Sphinx) -> None:
        super().__init__(app)

        # CSS files
        self.css_files = []  # type: List[Dict[str, str]]

        # JS files
        self.script_files = []  # type: List[JavaScript]

    def init(self) -> None:
        self.build_info = self.create_build_info()
        # basename of images directory
        self.imagedir = '_images'
        # section numbers for headings in the currently visited document
        self.secnumbers = {}  # type: Dict[str, Tuple[int, ...]]
        # currently written docname
        self.current_docname = None  # type: str

        self.init_templates()
        self.init_highlighter()
        self.init_css_files()
        self.init_js_files()

        html_file_suffix = self.get_builder_config('file_suffix', 'html')
        if html_file_suffix is not None:
            self.out_suffix = html_file_suffix

        html_link_suffix = self.get_builder_config('link_suffix', 'html')
        if html_link_suffix is not None:
            self.link_suffix = html_link_suffix
        else:
            self.link_suffix = self.out_suffix

        self.use_index = self.get_builder_config('use_index', 'html')

    def create_build_info(self) -> BuildInfo:
        return BuildInfo(self.config, self.tags, ['html'])

    def _get_translations_js(self) -> str:
        candidates = [path.join(dir, self.config.language,
                                'LC_MESSAGES', 'sphinx.js')
                      for dir in self.config.locale_dirs] + \
                     [path.join(package_dir, 'locale', self.config.language,
                                'LC_MESSAGES', 'sphinx.js'),
                      path.join(sys.prefix, 'share/sphinx/locale',
                                self.config.language, 'sphinx.js')]

        for jsfile in candidates:
            if path.isfile(jsfile):
                return jsfile
        return None

    def _get_style_filename(self) -> str:
        if self.config.html_style is not None:
            return self.config.html_style
        elif self.theme:
            return self.theme.get_config('theme', 'stylesheet')
        else:
            return 'default.css'

    def get_theme_config(self) -> Tuple[str, Dict]:
        return self.config.html_theme, self.config.html_theme_options

    def init_templates(self) -> None:
        theme_factory = HTMLThemeFactory(self.app)
        themename, themeoptions = self.get_theme_config()
        self.theme = theme_factory.create(themename)
        self.theme_options = themeoptions.copy()
        self.create_template_bridge()
        self.templates.init(self, self.theme)

    def init_highlighter(self) -> None:
        # determine Pygments style and create the highlighter
        if self.config.pygments_style is not None:
            style = self.config.pygments_style
        elif self.theme:
            style = self.theme.get_config('theme', 'pygments_style', 'none')
        else:
            style = 'sphinx'
        self.highlighter = PygmentsBridge('html', style)

        if self.theme:
            dark_style = self.theme.get_config('theme', 'pygments_dark_style', None)
        else:
            dark_style = None

        if dark_style is not None:
            self.dark_highlighter = PygmentsBridge('html', dark_style)
            self.add_css_file('pygments_dark.css',
                              media='(prefers-color-scheme: dark)',
                              id='pygments_dark_css')
        else:
            self.dark_highlighter = None

    def init_css_files(self) -> None:
        self.add_css_file('pygments.css', priority=200)
        self.add_css_file(self._get_style_filename(), priority=200)

        for filename, attrs in self.app.registry.css_files:
            self.add_css_file(filename, **attrs)

        for filename, attrs in self.get_builder_config('css_files', 'html'):
            attrs.setdefault('priority', 800)  # User's CSSs are loaded after extensions'
            self.add_css_file(filename, **attrs)

    def add_css_file(self, filename: str, **kwargs: Any) -> None:
        if '://' not in filename:
            filename = posixpath.join('_static', filename)

        self.css_files.append(Stylesheet(filename, **kwargs))  # type: ignore

    def init_js_files(self) -> None:
        self.add_js_file('jquery.js', priority=200)
        self.add_js_file('underscore.js', priority=200)
        self.add_js_file('doctools.js', priority=200)

        for filename, attrs in self.app.registry.js_files:
            self.add_js_file(filename, **attrs)

        for filename, attrs in self.get_builder_config('js_files', 'html'):
            attrs.setdefault('priority', 800)  # User's JSs are loaded after extensions'
            self.add_js_file(filename, **attrs)

        if self.config.language and self._get_translations_js():
            self.add_js_file('translations.js')

    def add_js_file(self, filename: str, **kwargs: Any) -> None:
        if filename and '://' not in filename:
            filename = posixpath.join('_static', filename)

        self.script_files.append(JavaScript(filename, **kwargs))

    @property
    def default_translator_class(self) -> "Type[nodes.NodeVisitor]":  # type: ignore
        if not html5_ready or self.config.html4_writer:
            return HTMLTranslator
        else:
            return HTML5Translator

    @property
    def math_renderer_name(self) -> str:
        name = self.get_builder_config('math_renderer', 'html')
        if name is not None:
            # use given name
            return name
        else:
            # not given: choose a math_renderer from registered ones as possible
            renderers = list(self.app.registry.html_inline_math_renderers)
            if len(renderers) == 1:
                # only default math_renderer (mathjax) is registered
                return renderers[0]
            elif len(renderers) == 2:
                # default and another math_renderer are registered; prior the another
                renderers.remove('mathjax')
                return renderers[0]
            else:
                # many math_renderers are registered. can't choose automatically!
                return None

    def get_outdated_docs(self) -> Iterator[str]:
        try:
            with open(path.join(self.outdir, '.buildinfo')) as fp:
                buildinfo = BuildInfo.load(fp)

            if self.build_info != buildinfo:
                logger.debug('[build target] did not match: build_info ')
                yield from self.env.found_docs
                return
        except ValueError as exc:
            logger.warning(__('Failed to read build info file: %r'), exc)
        except OSError:
            # ignore errors on reading
            pass

        if self.templates:
            template_mtime = self.templates.newest_template_mtime()
        else:
            template_mtime = 0
        for docname in self.env.found_docs:
            if docname not in self.env.all_docs:
                logger.debug('[build target] did not in env: %r', docname)
                yield docname
                continue
            targetname = self.get_outfilename(docname)
            try:
                targetmtime = path.getmtime(targetname)
            except Exception:
                targetmtime = 0
            try:
                srcmtime = max(path.getmtime(self.env.doc2path(docname)),
                               template_mtime)
                if srcmtime > targetmtime:
                    logger.debug(
                        '[build target] targetname %r(%s), template(%s), docname %r(%s)',
                        targetname,
                        datetime.utcfromtimestamp(targetmtime),
                        datetime.utcfromtimestamp(template_mtime),
                        docname,
                        datetime.utcfromtimestamp(path.getmtime(self.env.doc2path(docname))),
                    )
                    yield docname
            except OSError:
                # source doesn't exist anymore
                pass

    def get_asset_paths(self) -> List[str]:
        return self.config.html_extra_path + self.config.html_static_path

    def render_partial(self, node: Node) -> Dict[str, str]:
        """Utility: Render a lone doctree node."""
        if node is None:
            return {'fragment': ''}
        doc = new_document('<partial node>')
        doc.append(node)

        writer = HTMLWriter(self)
        return publish_parts(reader_name='doctree',
                             writer=writer,
                             source_class=DocTreeInput,
                             settings_overrides={'output_encoding': 'unicode'},
                             source=doc)

    def prepare_writing(self, docnames: Set[str]) -> None:
        # create the search indexer
        self.indexer = None
        if self.search:
            from sphinx.search import IndexBuilder
            lang = self.config.html_search_language or self.config.language
            if not lang:
                lang = 'en'
            self.indexer = IndexBuilder(self.env, lang,
                                        self.config.html_search_options,
                                        self.config.html_search_scorer)
            self.load_indexer(docnames)

        self.docwriter = HTMLWriter(self)
        self.docsettings = OptionParser(
            defaults=self.env.settings,
            components=(self.docwriter,),
            read_config_files=True).get_default_values()  # type: Any
        self.docsettings.compact_lists = bool(self.config.html_compact_lists)

        # determine the additional indices to include
        self.domain_indices = []
        # html_domain_indices can be False/True or a list of index names
        indices_config = self.config.html_domain_indices
        if indices_config:
            for domain_name in sorted(self.env.domains):
                domain = None  # type: Domain
                domain = self.env.domains[domain_name]
                for indexcls in domain.indices:
                    indexname = '%s-%s' % (domain.name, indexcls.name)
                    if isinstance(indices_config, list):
                        if indexname not in indices_config:
                            continue
                    content, collapse = indexcls(domain).generate()
                    if content:
                        self.domain_indices.append(
                            (indexname, indexcls, content, collapse))

        # format the "last updated on" string, only once is enough since it
        # typically doesn't include the time of day
        lufmt = self.config.html_last_updated_fmt
        if lufmt is not None:
            self.last_updated = format_date(lufmt or _('%b %d, %Y'),
                                            language=self.config.language)
        else:
            self.last_updated = None

        logo = path.basename(self.config.html_logo) if self.config.html_logo else ''
        favicon = path.basename(self.config.html_favicon) if self.config.html_favicon else ''

        self.relations = self.env.collect_relations()

        rellinks = []  # type: List[Tuple[str, str, str, str]]
        if self.use_index:
            rellinks.append(('genindex', _('General Index'), 'I', _('index')))
        for indexname, indexcls, content, collapse in self.domain_indices:
            # if it has a short name
            if indexcls.shortname:
                rellinks.append((indexname, indexcls.localname,
                                 '', indexcls.shortname))

<<<<<<< HEAD
=======
        # back up script_files and css_files to allow adding JS/CSS files to a specific page.
        self._script_files = list(self.script_files)
        self._css_files = list(self.css_files)

        if self.config.html_style is not None:
            stylename = self.config.html_style
        elif self.theme:
            stylename = self.theme.get_config('theme', 'stylesheet')
        else:
            stylename = 'default.css'

>>>>>>> d9569a84
        self.globalcontext = {
            'embedded': self.embedded,
            'project': self.config.project,
            'release': return_codes_re.sub('', self.config.release),
            'version': self.config.version,
            'last_updated': self.last_updated,
            'copyright': self.config.copyright,
            'master_doc': self.config.master_doc,
            'use_opensearch': self.config.html_use_opensearch,
            'docstitle': self.config.html_title,
            'shorttitle': self.config.html_short_title,
            'show_copyright': self.config.html_show_copyright,
            'show_sphinx': self.config.html_show_sphinx,
            'has_source': self.config.html_copy_source,
            'show_source': self.config.html_show_sourcelink,
            'sourcelink_suffix': self.config.html_sourcelink_suffix,
            'file_suffix': self.out_suffix,
            'link_suffix': self.link_suffix,
            'script_files': self.script_files,
            'language': self.config.language,
            'css_files': self.css_files,
            'sphinx_version': __display_version__,
            'style': self._get_style_filename(),
            'rellinks': rellinks,
            'builder': self.name,
            'parents': [],
            'logo': logo,
            'favicon': favicon,
            'html5_doctype': html5_ready and not self.config.html4_writer,
        }
        if self.theme:
            self.globalcontext.update(
                ('theme_' + key, val) for (key, val) in
                self.theme.get_options(self.theme_options).items())
        self.globalcontext.update(self.config.html_context)

    def get_doc_context(self, docname: str, body: str, metatags: str) -> Dict[str, Any]:
        """Collect items for the template context of a page."""
        # find out relations
        prev = next = None
        parents = []
        rellinks = self.globalcontext['rellinks'][:]
        related = self.relations.get(docname)
        titles = self.env.titles
        if related and related[2]:
            try:
                next = {
                    'link': self.get_relative_uri(docname, related[2]),
                    'title': self.render_partial(titles[related[2]])['title']
                }
                rellinks.append((related[2], next['title'], 'N', _('next')))
            except KeyError:
                next = None
        if related and related[1]:
            try:
                prev = {
                    'link': self.get_relative_uri(docname, related[1]),
                    'title': self.render_partial(titles[related[1]])['title']
                }
                rellinks.append((related[1], prev['title'], 'P', _('previous')))
            except KeyError:
                # the relation is (somehow) not in the TOC tree, handle
                # that gracefully
                prev = None
        while related and related[0]:
            try:
                parents.append(
                    {'link': self.get_relative_uri(docname, related[0]),
                     'title': self.render_partial(titles[related[0]])['title']})
            except KeyError:
                pass
            related = self.relations.get(related[0])
        if parents:
            # remove link to the master file; we have a generic
            # "back to index" link already
            parents.pop()
        parents.reverse()

        # title rendered as HTML
        title_node = self.env.longtitles.get(docname)
        title = self.render_partial(title_node)['title'] if title_node else ''

        # Suffix for the document
        source_suffix = self.env.doc2path(docname, False)[len(docname):]

        # the name for the copied source
        if self.config.html_copy_source:
            sourcename = docname + source_suffix
            if source_suffix != self.config.html_sourcelink_suffix:
                sourcename += self.config.html_sourcelink_suffix
        else:
            sourcename = ''

        # metadata for the document
        meta = self.env.metadata.get(docname)

        # local TOC and global TOC tree
        self_toc = TocTree(self.env).get_toc_for(docname, self)
        toc = self.render_partial(self_toc)['fragment']

        return {
            'parents': parents,
            'prev': prev,
            'next': next,
            'title': title,
            'meta': meta,
            'body': body,
            'metatags': metatags,
            'rellinks': rellinks,
            'sourcename': sourcename,
            'toc': toc,
            # only display a TOC if there's more than one item to show
            'display_toc': (self.env.toc_num_entries[docname] > 1),
            'page_source_suffix': source_suffix,
        }

    def write_doc(self, docname: str, doctree: nodes.document) -> None:
        destination = StringOutput(encoding='utf-8')
        doctree.settings = self.docsettings

        self.secnumbers = self.env.toc_secnumbers.get(docname, {})
        self.fignumbers = self.env.toc_fignumbers.get(docname, {})
        self.imgpath = relative_uri(self.get_target_uri(docname), '_images')
        self.dlpath = relative_uri(self.get_target_uri(docname), '_downloads')
        self.current_docname = docname
        self.docwriter.write(doctree, destination)
        self.docwriter.assemble_parts()
        body = self.docwriter.parts['fragment']
        metatags = self.docwriter.clean_meta

        ctx = self.get_doc_context(docname, body, metatags)
        self.handle_page(docname, ctx, event_arg=doctree)

    def write_doc_serialized(self, docname: str, doctree: nodes.document) -> None:
        self.imgpath = relative_uri(self.get_target_uri(docname), self.imagedir)
        self.post_process_images(doctree)
        title_node = self.env.longtitles.get(docname)
        title = self.render_partial(title_node)['title'] if title_node else ''
        self.index_page(docname, doctree, title)

    def finish(self) -> None:
        self.finish_tasks.add_task(self.gen_indices)
        self.finish_tasks.add_task(self.gen_pages_from_extensions)
        self.finish_tasks.add_task(self.gen_additional_pages)
        self.finish_tasks.add_task(self.copy_image_files)
        self.finish_tasks.add_task(self.copy_download_files)
        self.finish_tasks.add_task(self.copy_static_files)
        self.finish_tasks.add_task(self.copy_extra_files)
        self.finish_tasks.add_task(self.write_buildinfo)

        # dump the search index
        self.handle_finish()

    @progress_message(__('generating indices'))
    def gen_indices(self) -> None:
        # the global general index
        if self.use_index:
            self.write_genindex()

        # the global domain-specific indices
        self.write_domain_indices()

    def gen_pages_from_extensions(self) -> None:
        # pages from extensions
        for pagelist in self.events.emit('html-collect-pages'):
            for pagename, context, template in pagelist:
                self.handle_page(pagename, context, template)

    @progress_message(__('writing additional pages'))
    def gen_additional_pages(self) -> None:
        # additional pages from conf.py
        for pagename, template in self.config.html_additional_pages.items():
            logger.info(pagename + ' ', nonl=True)
            self.handle_page(pagename, {}, template)

        # the search page
        if self.search:
            logger.info('search ', nonl=True)
            self.handle_page('search', {}, 'search.html')

        # the opensearch xml file
        if self.config.html_use_opensearch and self.search:
            logger.info('opensearch ', nonl=True)
            fn = path.join(self.outdir, '_static', 'opensearch.xml')
            self.handle_page('opensearch', {}, 'opensearch.xml', outfilename=fn)

    def write_genindex(self) -> None:
        # the total count of lines for each index letter, used to distribute
        # the entries into two columns
        genindex = IndexEntries(self.env).create_index(self)
        indexcounts = []
        for _k, entries in genindex:
            indexcounts.append(sum(1 + len(subitems)
                                   for _, (_, subitems, _) in entries))

        genindexcontext = {
            'genindexentries': genindex,
            'genindexcounts': indexcounts,
            'split_index': self.config.html_split_index,
        }
        logger.info('genindex ', nonl=True)

        if self.config.html_split_index:
            self.handle_page('genindex', genindexcontext,
                             'genindex-split.html')
            self.handle_page('genindex-all', genindexcontext,
                             'genindex.html')
            for (key, entries), count in zip(genindex, indexcounts):
                ctx = {'key': key, 'entries': entries, 'count': count,
                       'genindexentries': genindex}
                self.handle_page('genindex-' + key, ctx,
                                 'genindex-single.html')
        else:
            self.handle_page('genindex', genindexcontext, 'genindex.html')

    def write_domain_indices(self) -> None:
        for indexname, indexcls, content, collapse in self.domain_indices:
            indexcontext = {
                'indextitle': indexcls.localname,
                'content': content,
                'collapse_index': collapse,
            }
            logger.info(indexname + ' ', nonl=True)
            self.handle_page(indexname, indexcontext, 'domainindex.html')

    def copy_image_files(self) -> None:
        if self.images:
            stringify_func = ImageAdapter(self.app.env).get_original_image_uri
            ensuredir(path.join(self.outdir, self.imagedir))
            for src in status_iterator(self.images, __('copying images... '), "brown",
                                       len(self.images), self.app.verbosity,
                                       stringify_func=stringify_func):
                dest = self.images[src]
                try:
                    copyfile(path.join(self.srcdir, src),
                             path.join(self.outdir, self.imagedir, dest))
                except Exception as err:
                    logger.warning(__('cannot copy image file %r: %s'),
                                   path.join(self.srcdir, src), err)

    def copy_download_files(self) -> None:
        def to_relpath(f: str) -> str:
            return relative_path(self.srcdir, f)

        # copy downloadable files
        if self.env.dlfiles:
            ensuredir(path.join(self.outdir, '_downloads'))
            for src in status_iterator(self.env.dlfiles, __('copying downloadable files... '),
                                       "brown", len(self.env.dlfiles), self.app.verbosity,
                                       stringify_func=to_relpath):
                try:
                    dest = path.join(self.outdir, '_downloads', self.env.dlfiles[src][1])
                    ensuredir(path.dirname(dest))
                    copyfile(path.join(self.srcdir, src), dest)
                except OSError as err:
                    logger.warning(__('cannot copy downloadable file %r: %s'),
                                   path.join(self.srcdir, src), err)

    def create_pygments_style_file(self) -> None:
        """create a style file for pygments."""
        with open(path.join(self.outdir, '_static', 'pygments.css'), 'w') as f:
            f.write(self.highlighter.get_stylesheet())

        if self.dark_highlighter:
            with open(path.join(self.outdir, '_static', 'pygments_dark.css'), 'w') as f:
                f.write(self.dark_highlighter.get_stylesheet())

    def copy_translation_js(self) -> None:
        """Copy a JavaScript file for translations."""
        if self.config.language is not None:
            jsfile = self._get_translations_js()
            if jsfile:
                copyfile(jsfile, path.join(self.outdir, '_static', 'translations.js'))

    def copy_stemmer_js(self) -> None:
        """Copy a JavaScript file for stemmer."""
        if self.indexer is not None:
            jsfile = self.indexer.get_js_stemmer_rawcode()
            if jsfile:
                copyfile(jsfile, path.join(self.outdir, '_static', '_stemmer.js'))

    def copy_theme_static_files(self, context: Dict) -> None:
        def onerror(filename: str, error: Exception) -> None:
            logger.warning(__('Failed to copy a file in html_static_file: %s: %r'),
                           filename, error)

        if self.theme:
            for entry in self.theme.get_theme_dirs()[::-1]:
                copy_asset(path.join(entry, 'static'),
                           path.join(self.outdir, '_static'),
                           excluded=DOTFILES, context=context,
                           renderer=self.templates, onerror=onerror)

    def copy_html_static_files(self, context: Dict) -> None:
        def onerror(filename: str, error: Exception) -> None:
            logger.warning(__('Failed to copy a file in html_static_file: %s: %r'),
                           filename, error)

        excluded = Matcher(self.config.exclude_patterns + ["**/.*"])
        for entry in self.config.html_static_path:
            copy_asset(path.join(self.confdir, entry),
                       path.join(self.outdir, '_static'),
                       excluded, context=context, renderer=self.templates, onerror=onerror)

    def copy_html_logo(self) -> None:
        if self.config.html_logo:
            copy_asset(path.join(self.confdir, self.config.html_logo),
                       path.join(self.outdir, '_static'))

    def copy_html_favicon(self) -> None:
        if self.config.html_favicon:
            copy_asset(path.join(self.confdir, self.config.html_favicon),
                       path.join(self.outdir, '_static'))

    def copy_static_files(self) -> None:
        try:
            with progress_message(__('copying static files')):
                ensuredir(path.join(self.outdir, '_static'))

                # prepare context for templates
                context = self.globalcontext.copy()
                if self.indexer is not None:
                    context.update(self.indexer.context_for_searchtool())

                self.create_pygments_style_file()
                self.copy_translation_js()
                self.copy_stemmer_js()
                self.copy_theme_static_files(context)
                self.copy_html_static_files(context)
                self.copy_html_logo()
                self.copy_html_favicon()
        except OSError as err:
            logger.warning(__('cannot copy static file %r'), err)

    def copy_extra_files(self) -> None:
        """copy html_extra_path files."""
        try:
            with progress_message(__('copying extra files')):
                excluded = Matcher(self.config.exclude_patterns)
                for extra_path in self.config.html_extra_path:
                    entry = path.join(self.confdir, extra_path)
                    copy_asset(entry, self.outdir, excluded)
        except OSError as err:
            logger.warning(__('cannot copy extra file %r'), err)

    def write_buildinfo(self) -> None:
        try:
            with open(path.join(self.outdir, '.buildinfo'), 'w') as fp:
                self.build_info.dump(fp)
        except OSError as exc:
            logger.warning(__('Failed to write build info file: %r'), exc)

    def cleanup(self) -> None:
        # clean up theme stuff
        if self.theme:
            self.theme.cleanup()

    def post_process_images(self, doctree: Node) -> None:
        """Pick the best candidate for an image and link down-scaled images to
        their high res version.
        """
        Builder.post_process_images(self, doctree)

        if self.config.html_scaled_image_link and self.html_scaled_image_link:
            for node in doctree.traverse(nodes.image):
                if not any((key in node) for key in ['scale', 'width', 'height']):
                    # resizing options are not given. scaled image link is available
                    # only for resized images.
                    continue
                elif isinstance(node.parent, nodes.reference):
                    # A image having hyperlink target
                    continue
                elif 'no-scaled-link' in node['classes']:
                    # scaled image link is disabled for this node
                    continue

                uri = node['uri']
                reference = nodes.reference('', '', internal=True)
                if uri in self.images:
                    reference['refuri'] = posixpath.join(self.imgpath,
                                                         self.images[uri])
                else:
                    reference['refuri'] = uri
                node.replace_self(reference)
                reference.append(node)

    def load_indexer(self, docnames: Iterable[str]) -> None:
        keep = set(self.env.all_docs) - set(docnames)
        try:
            searchindexfn = path.join(self.outdir, self.searchindex_filename)
            if self.indexer_dumps_unicode:
                with open(searchindexfn, encoding='utf-8') as ft:
                    self.indexer.load(ft, self.indexer_format)
            else:
                with open(searchindexfn, 'rb') as fb:
                    self.indexer.load(fb, self.indexer_format)
        except (OSError, ValueError):
            if keep:
                logger.warning(__('search index couldn\'t be loaded, but not all '
                                  'documents will be built: the index will be '
                                  'incomplete.'))
        # delete all entries for files that will be rebuilt
        self.indexer.prune(keep)

    def index_page(self, pagename: str, doctree: nodes.document, title: str) -> None:
        # only index pages with title
        if self.indexer is not None and title:
            filename = self.env.doc2path(pagename, base=None)
            metadata = self.env.metadata.get(pagename, {})
            if 'nosearch' in metadata:
                self.indexer.feed(pagename, filename, '', new_document(''))
            else:
                self.indexer.feed(pagename, filename, title, doctree)

    def _get_local_toctree(self, docname: str, collapse: bool = True, **kwargs: Any) -> str:
        if 'includehidden' not in kwargs:
            kwargs['includehidden'] = False
        if kwargs.get('maxdepth') == '':
            kwargs.pop('maxdepth')
        return self.render_partial(TocTree(self.env).get_toctree_for(
            docname, self, collapse, **kwargs))['fragment']

    def get_outfilename(self, pagename: str) -> str:
        return path.join(self.outdir, os_path(pagename) + self.out_suffix)

    def add_sidebars(self, pagename: str, ctx: Dict) -> None:
        def has_wildcard(pattern: str) -> bool:
            return any(char in pattern for char in '*?[')

        sidebars = None
        matched = None
        customsidebar = None

        # default sidebars settings for selected theme
        if self.theme.name == 'alabaster':
            # provide default settings for alabaster (for compatibility)
            # Note: this will be removed before Sphinx-2.0
            try:
                # get default sidebars settings from alabaster (if defined)
                theme_default_sidebars = self.theme.config.get('theme', 'sidebars')
                if theme_default_sidebars:
                    sidebars = [name.strip() for name in theme_default_sidebars.split(',')]
            except Exception:
                # fallback to better default settings
                sidebars = ['about.html', 'navigation.html', 'relations.html',
                            'searchbox.html', 'donate.html']
        else:
            theme_default_sidebars = self.theme.get_config('theme', 'sidebars', None)
            if theme_default_sidebars:
                sidebars = [name.strip() for name in theme_default_sidebars.split(',')]

        # user sidebar settings
        html_sidebars = self.get_builder_config('sidebars', 'html')
        for pattern, patsidebars in html_sidebars.items():
            if patmatch(pagename, pattern):
                if matched:
                    if has_wildcard(pattern):
                        # warn if both patterns contain wildcards
                        if has_wildcard(matched):
                            logger.warning(__('page %s matches two patterns in '
                                              'html_sidebars: %r and %r'),
                                           pagename, matched, pattern)
                        # else the already matched pattern is more specific
                        # than the present one, because it contains no wildcard
                        continue
                matched = pattern
                sidebars = patsidebars

        if sidebars is None:
            # keep defaults
            pass

        ctx['sidebars'] = sidebars
        ctx['customsidebar'] = customsidebar

    # --------- these are overwritten by the serialization builder

    def get_target_uri(self, docname: str, typ: str = None) -> str:
        return quote(docname) + self.link_suffix

    def handle_page(self, pagename: str, addctx: Dict, templatename: str = 'page.html',
                    outfilename: str = None, event_arg: Any = None) -> None:
        ctx = self.globalcontext.copy()
        # current_page_name is backwards compatibility
        ctx['pagename'] = ctx['current_page_name'] = pagename
        ctx['encoding'] = self.config.html_output_encoding
        default_baseuri = self.get_target_uri(pagename)
        # in the singlehtml builder, default_baseuri still contains an #anchor
        # part, which relative_uri doesn't really like...
        default_baseuri = default_baseuri.rsplit('#', 1)[0]

        if self.config.html_baseurl:
            ctx['pageurl'] = posixpath.join(self.config.html_baseurl,
                                            pagename + self.out_suffix)
        else:
            ctx['pageurl'] = None

        def pathto(otheruri: str, resource: bool = False, baseuri: str = default_baseuri) -> str:  # NOQA
            if resource and '://' in otheruri:
                # allow non-local resources given by scheme
                return otheruri
            elif not resource:
                otheruri = self.get_target_uri(otheruri)
            uri = relative_uri(baseuri, otheruri) or '#'
            if uri == '#' and not self.allow_sharp_as_current_path:
                uri = baseuri
            return uri
        ctx['pathto'] = pathto

        def css_tag(css: Stylesheet) -> str:
            attrs = []
            for key in sorted(css.attributes):
                value = css.attributes[key]
                if value is not None:
                    attrs.append('%s="%s"' % (key, html.escape(value, True)))
            attrs.append('href="%s"' % pathto(css.filename, resource=True))
            return '<link %s />' % ' '.join(attrs)
        ctx['css_tag'] = css_tag

        def hasdoc(name: str) -> bool:
            if name in self.env.all_docs:
                return True
            elif name == 'search' and self.search:
                return True
            elif name == 'genindex' and self.get_builder_config('use_index', 'html'):
                return True
            return False
        ctx['hasdoc'] = hasdoc

        ctx['toctree'] = lambda **kwargs: self._get_local_toctree(pagename, **kwargs)
        self.add_sidebars(pagename, ctx)
        ctx.update(addctx)

        # revert script_files and css_files
        self.script_files[:] = self._script_files
        self.css_files[:] = self.css_files

        self.update_page_context(pagename, templatename, ctx, event_arg)
        newtmpl = self.app.emit_firstresult('html-page-context', pagename,
                                            templatename, ctx, event_arg)
        if newtmpl:
            templatename = newtmpl

        # sort JS/CSS before rendering HTML
        ctx['script_files'].sort(key=lambda js: js.priority)
        ctx['css_files'].sort(key=lambda js: js.priority)

        try:
            output = self.templates.render(templatename, ctx)
        except UnicodeError:
            logger.warning(__("a Unicode error occurred when rendering the page %s. "
                              "Please make sure all config values that contain "
                              "non-ASCII content are Unicode strings."), pagename)
            return
        except Exception as exc:
            raise ThemeError(__("An error happened in rendering the page %s.\nReason: %r") %
                             (pagename, exc)) from exc

        if not outfilename:
            outfilename = self.get_outfilename(pagename)
        # outfilename's path is in general different from self.outdir
        ensuredir(path.dirname(outfilename))
        try:
            with open(outfilename, 'w', encoding=ctx['encoding'],
                      errors='xmlcharrefreplace') as f:
                f.write(output)
        except OSError as err:
            logger.warning(__("error writing file %s: %s"), outfilename, err)
        if self.copysource and ctx.get('sourcename'):
            # copy the source file for the "show source" link
            source_name = path.join(self.outdir, '_sources',
                                    os_path(ctx['sourcename']))
            ensuredir(path.dirname(source_name))
            copyfile(self.env.doc2path(pagename), source_name)

    def update_page_context(self, pagename: str, templatename: str,
                            ctx: Dict, event_arg: Any) -> None:
        pass

    def handle_finish(self) -> None:
        if self.indexer:
            self.finish_tasks.add_task(self.dump_search_index)
        self.finish_tasks.add_task(self.dump_inventory)

    @progress_message(__('dumping object inventory'))
    def dump_inventory(self) -> None:
        InventoryFile.dump(path.join(self.outdir, INVENTORY_FILENAME), self.env, self)

    def dump_search_index(self) -> None:
        with progress_message(__('dumping search index in %s') % self.indexer.label()):
            self.indexer.prune(self.env.all_docs)
            searchindexfn = path.join(self.outdir, self.searchindex_filename)
            # first write to a temporary file, so that if dumping fails,
            # the existing index won't be overwritten
            if self.indexer_dumps_unicode:
                with open(searchindexfn + '.tmp', 'w', encoding='utf-8') as ft:
                    self.indexer.dump(ft, self.indexer_format)
            else:
                with open(searchindexfn + '.tmp', 'wb') as fb:
                    self.indexer.dump(fb, self.indexer_format)
            os.replace(searchindexfn + '.tmp', searchindexfn)


def convert_html_css_files(app: Sphinx, config: Config) -> None:
    """This converts string styled html_css_files to tuple styled one."""
    html_css_files = []  # type: List[Tuple[str, Dict]]
    for entry in config.html_css_files:
        if isinstance(entry, str):
            html_css_files.append((entry, {}))
        else:
            try:
                filename, attrs = entry
                html_css_files.append((filename, attrs))
            except Exception:
                logger.warning(__('invalid css_file: %r, ignored'), entry)
                continue

    config.html_css_files = html_css_files  # type: ignore


def convert_html_js_files(app: Sphinx, config: Config) -> None:
    """This converts string styled html_js_files to tuple styled one."""
    html_js_files = []  # type: List[Tuple[str, Dict]]
    for entry in config.html_js_files:
        if isinstance(entry, str):
            html_js_files.append((entry, {}))
        else:
            try:
                filename, attrs = entry
                html_js_files.append((filename, attrs))
            except Exception:
                logger.warning(__('invalid js_file: %r, ignored'), entry)
                continue

    config.html_js_files = html_js_files  # type: ignore


def setup_js_tag_helper(app: Sphinx, pagename: str, templatexname: str,
                        context: Dict, doctree: Node) -> None:
    """Set up js_tag() template helper.

    .. note:: This set up function is added to keep compatibility with webhelper.
    """
    pathto = context.get('pathto')

    def js_tag(js: JavaScript) -> str:
        attrs = []
        body = ''
        if isinstance(js, JavaScript):
            for key in sorted(js.attributes):
                value = js.attributes[key]
                if value is not None:
                    if key == 'body':
                        body = value
                    else:
                        attrs.append('%s="%s"' % (key, html.escape(value, True)))
            if js.filename:
                attrs.append('src="%s"' % pathto(js.filename, resource=True))
        else:
            # str value (old styled)
            attrs.append('src="%s"' % pathto(js, resource=True))
        return '<script %s>%s</script>' % (' '.join(attrs), body)

    context['js_tag'] = js_tag


def validate_math_renderer(app: Sphinx) -> None:
    if app.builder.format != 'html':
        return

    name = app.builder.math_renderer_name  # type: ignore
    if name is None:
        raise ConfigError(__('Many math_renderers are registered. '
                             'But no math_renderer is selected.'))
    elif name not in app.registry.html_inline_math_renderers:
        raise ConfigError(__('Unknown math_renderer %r is given.') % name)


def validate_html_extra_path(app: Sphinx, config: Config) -> None:
    """Check html_extra_paths setting."""
    for entry in config.html_extra_path[:]:
        extra_path = path.normpath(path.join(app.confdir, entry))
        if not path.exists(extra_path):
            logger.warning(__('html_extra_path entry %r does not exist'), entry)
            config.html_extra_path.remove(entry)
        elif (path.splitdrive(app.outdir)[0] == path.splitdrive(extra_path)[0] and
              path.commonpath([app.outdir, extra_path]) == app.outdir):
            logger.warning(__('html_extra_path entry %r is placed inside outdir'), entry)
            config.html_extra_path.remove(entry)


def validate_html_static_path(app: Sphinx, config: Config) -> None:
    """Check html_static_paths setting."""
    for entry in config.html_static_path[:]:
        static_path = path.normpath(path.join(app.confdir, entry))
        if not path.exists(static_path):
            logger.warning(__('html_static_path entry %r does not exist'), entry)
            config.html_static_path.remove(entry)
        elif (path.splitdrive(app.outdir)[0] == path.splitdrive(static_path)[0] and
              path.commonpath([app.outdir, static_path]) == app.outdir):
            logger.warning(__('html_static_path entry %r is placed inside outdir'), entry)
            config.html_static_path.remove(entry)


def validate_html_logo(app: Sphinx, config: Config) -> None:
    """Check html_logo setting."""
    if config.html_logo and not path.isfile(path.join(app.confdir, config.html_logo)):
        logger.warning(__('logo file %r does not exist'), config.html_logo)
        config.html_logo = None  # type: ignore


def validate_html_favicon(app: Sphinx, config: Config) -> None:
    """Check html_favicon setting."""
    if config.html_favicon and not path.isfile(path.join(app.confdir, config.html_favicon)):
        logger.warning(__('favicon file %r does not exist'), config.html_favicon)
        config.html_favicon = None  # type: ignore


# for compatibility
import sphinxcontrib.serializinghtml  # NOQA

import sphinx.builders.dirhtml  # NOQA
import sphinx.builders.singlehtml  # NOQA


def setup(app: Sphinx) -> Dict[str, Any]:
    # builders
    app.add_builder(StandaloneHTMLBuilder)

    # config values
    app.add_config_value('html_theme', 'alabaster', 'html')
    app.add_config_value('html_theme_path', [], 'html')
    app.add_config_value('html_theme_options', {}, 'html')
    app.add_config_value('html_title',
                         lambda self: _('%s %s documentation') % (self.project, self.release),
                         'html', [str])
    app.add_config_value('html_short_title', lambda self: self.html_title, 'html')
    app.add_config_value('html_style', None, 'html', [str])
    app.add_config_value('html_logo', None, 'html', [str])
    app.add_config_value('html_favicon', None, 'html', [str])
    app.add_config_value('html_css_files', [], 'html')
    app.add_config_value('html_js_files', [], 'html')
    app.add_config_value('html_static_path', [], 'html')
    app.add_config_value('html_extra_path', [], 'html')
    app.add_config_value('html_last_updated_fmt', None, 'html', [str])
    app.add_config_value('html_sidebars', {}, 'html')
    app.add_config_value('html_additional_pages', {}, 'html')
    app.add_config_value('html_domain_indices', True, 'html', [list])
    app.add_config_value('html_add_permalinks', '¶', 'html')
    app.add_config_value('html_use_index', True, 'html')
    app.add_config_value('html_split_index', False, 'html')
    app.add_config_value('html_copy_source', True, 'html')
    app.add_config_value('html_show_sourcelink', True, 'html')
    app.add_config_value('html_sourcelink_suffix', '.txt', 'html')
    app.add_config_value('html_use_opensearch', '', 'html')
    app.add_config_value('html_file_suffix', None, 'html', [str])
    app.add_config_value('html_link_suffix', None, 'html', [str])
    app.add_config_value('html_show_copyright', True, 'html')
    app.add_config_value('html_show_sphinx', True, 'html')
    app.add_config_value('html_context', {}, 'html')
    app.add_config_value('html_output_encoding', 'utf-8', 'html')
    app.add_config_value('html_compact_lists', True, 'html')
    app.add_config_value('html_secnumber_suffix', '. ', 'html')
    app.add_config_value('html_search_language', None, 'html', [str])
    app.add_config_value('html_search_options', {}, 'html')
    app.add_config_value('html_search_scorer', '', None)
    app.add_config_value('html_scaled_image_link', True, 'html')
    app.add_config_value('html_baseurl', '', 'html')
    app.add_config_value('html_codeblock_linenos_style', 'table', 'html',
                         ENUM('table', 'inline'))
    app.add_config_value('html_math_renderer', None, 'env')
    app.add_config_value('html4_writer', False, 'html')

    # events
    app.add_event('html-collect-pages')
    app.add_event('html-page-context')

    # event handlers
    app.connect('config-inited', convert_html_css_files, priority=800)
    app.connect('config-inited', convert_html_js_files, priority=800)
    app.connect('config-inited', validate_html_extra_path, priority=800)
    app.connect('config-inited', validate_html_static_path, priority=800)
    app.connect('config-inited', validate_html_logo, priority=800)
    app.connect('config-inited', validate_html_favicon, priority=800)
    app.connect('builder-inited', validate_math_renderer)
    app.connect('html-page-context', setup_js_tag_helper)

    # load default math renderer
    app.setup_extension('sphinx.ext.mathjax')

    # load transforms for HTML builder
    app.setup_extension('sphinx.builders.html.transforms')

    return {
        'version': 'builtin',
        'parallel_read_safe': True,
        'parallel_write_safe': True,
    }<|MERGE_RESOLUTION|>--- conflicted
+++ resolved
@@ -481,20 +481,10 @@
                 rellinks.append((indexname, indexcls.localname,
                                  '', indexcls.shortname))
 
-<<<<<<< HEAD
-=======
         # back up script_files and css_files to allow adding JS/CSS files to a specific page.
         self._script_files = list(self.script_files)
         self._css_files = list(self.css_files)
 
-        if self.config.html_style is not None:
-            stylename = self.config.html_style
-        elif self.theme:
-            stylename = self.theme.get_config('theme', 'stylesheet')
-        else:
-            stylename = 'default.css'
-
->>>>>>> d9569a84
         self.globalcontext = {
             'embedded': self.embedded,
             'project': self.config.project,
