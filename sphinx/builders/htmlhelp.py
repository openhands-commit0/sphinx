--- conflicted
+++ resolved
@@ -14,7 +14,6 @@
 from os import path
 
 from docutils import nodes
-from six import PY3
 
 from sphinx import addnodes
 from sphinx.builders.html import StandaloneHTMLBuilder
@@ -170,13 +169,8 @@
 }
 
 
-<<<<<<< HEAD
-def chm_htmlescape(*args, **kwargs):
-    # type: (*Any, **Any) -> str
-=======
-def chm_htmlescape(s, quote=None):
-    # type: (unicode, bool) -> unicode
->>>>>>> 920aafae
+def chm_htmlescape(s, quote=True):
+    # type: (str, bool) -> str
     """
     chm_htmlescape() is a wrapper of html.escape().
     .hhc/.hhk files don't recognize hex escaping, we need convert
@@ -184,22 +178,9 @@
     html.escape() may generates a hex escaping ``&#x27;`` for single
     quote ``'``, this wrapper fixes this.
     """
-<<<<<<< HEAD
-    def convert(matchobj):
-        # type: (Match[str]) -> str
-        codepoint = int(matchobj.group(1), 16)
-        return '&#%d;' % codepoint
-    return re.sub(r'&#[xX]([0-9a-fA-F]+);',
-                  convert,
-                  html.escape(*args, **kwargs))
-=======
-    if quote is None:
-        quote = PY3  # True for py3, False for py2  (for compatibility)
-
-    s = htmlescape(s, quote)
+    s = html.escape(s, quote)
     s = s.replace('&#x27;', '&#39;')    # re-escape as decimal
     return s
->>>>>>> 920aafae
 
 
 class HTMLHelpBuilder(StandaloneHTMLBuilder):
@@ -337,14 +318,8 @@
             def write_index(title, refs, subitems):
                 # type: (str, List[Tuple[str, str]], List[Tuple[str, List[Tuple[str, str]]]]) -> None  # NOQA
                 def write_param(name, value):
-<<<<<<< HEAD
                     # type: (str, str) -> None
-                    item = '    <param name="%s" value="%s">\n' % \
-                        (name, value)
-=======
-                    # type: (unicode, unicode) -> None
                     item = '    <param name="%s" value="%s">\n' % (name, value)
->>>>>>> 920aafae
                     f.write(item)
                 title = chm_htmlescape(title, True)
                 f.write('<LI> <OBJECT type="text/sitemap">\n')
