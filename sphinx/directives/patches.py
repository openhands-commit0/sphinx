--- conflicted
+++ resolved
@@ -16,14 +16,8 @@
 from sphinx import addnodes
 from sphinx.util.nodes import set_source_info
 
-<<<<<<< HEAD
-if False:
-    # For type annotation
+if TYPE_CHECKING:
     from typing import Dict, List, Tuple  # NOQA
-=======
-if TYPE_CHECKING:
-    from typing import Dict, List  # NOQA
->>>>>>> 97a7017d
     from sphinx.application import Sphinx  # NOQA
 
 
