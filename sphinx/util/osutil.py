--- conflicted
+++ resolved
@@ -19,12 +19,8 @@
 from io import StringIO
 from os import path
 
-<<<<<<< HEAD
 from sphinx.deprecation import RemovedInSphinx40Warning
-=======
-from sphinx.deprecation import RemovedInSphinx30Warning, RemovedInSphinx40Warning
 from sphinx.testing.path import path as Path
->>>>>>> 70ed093b
 
 if False:
     # For type annotation
