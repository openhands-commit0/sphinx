"""
    sphinx.util.docfields
    ~~~~~~~~~~~~~~~~~~~~~

    "Doc fields" are reST field lists in object descriptions that will
    be domain-specifically transformed to a more appealing presentation.

    :copyright: Copyright 2007-2020 by the Sphinx team, see AUTHORS.
    :license: BSD, see LICENSE for details.
"""

<<<<<<< HEAD
from typing import Any, Dict, List, Tuple, Type, Union
from typing import TYPE_CHECKING, cast
=======
import warnings
from typing import Any, Dict, List, Tuple, Union, cast
>>>>>>> 64fb1e56

from docutils import nodes
from docutils.nodes import Node

from sphinx import addnodes
from sphinx.util.typing import TextlikeNode

<<<<<<< HEAD
if TYPE_CHECKING:
    from sphinx.environment import BuildEnvironment
=======
if False:
    # For type annotation
    from typing import Type  # for python3.5.1

>>>>>>> 64fb1e56
    from sphinx.directive import ObjectDescription
    from sphinx.environment import BuildEnvironment


def _is_single_paragraph(node: nodes.field_body) -> bool:
    """True if the node only contains one paragraph (and system messages)."""
    if len(node) == 0:
        return False
    elif len(node) > 1:
        for subnode in node[1:]:  # type: nodes.Node
            if not isinstance(subnode, nodes.system_message):
                return False
    if isinstance(node[0], nodes.paragraph):
        return True
    return False


class Field:
    """A doc field that is never grouped.  It can have an argument or not, the
    argument can be linked using a specified *rolename*.  Field should be used
    for doc fields that usually don't occur more than once.

    The body can be linked using a specified *bodyrolename* if the content is
    just a single inline or text node.

    Example::

       :returns: description of the return value
       :rtype: description of the return type
    """
    is_grouped = False
    is_typed = False

    def __init__(self, name: str, names: Tuple[str, ...] = (), label: str = None,
                 has_arg: bool = True, rolename: str = None, bodyrolename: str = None) -> None:
        self.name = name
        self.names = names
        self.label = label
        self.has_arg = has_arg
        self.rolename = rolename
        self.bodyrolename = bodyrolename

    def make_xref(self, rolename: str, domain: str, target: str,
                  innernode: "Type[TextlikeNode]" = addnodes.literal_emphasis,
                  contnode: Node = None, env: "BuildEnvironment" = None) -> Node:
        if not rolename:
            return contnode or innernode(target, target)
        refnode = addnodes.pending_xref('', refdomain=domain, refexplicit=False,
                                        reftype=rolename, reftarget=target)
        refnode += contnode or innernode(target, target)
        if env:
            env.get_domain(domain).process_field_xref(refnode)
        return refnode

    def make_xrefs(self, rolename: str, domain: str, target: str,
                   innernode: "Type[TextlikeNode]" = addnodes.literal_emphasis,
                   contnode: Node = None, env: "BuildEnvironment" = None) -> List[Node]:
        return [self.make_xref(rolename, domain, target, innernode, contnode, env)]

    def make_entry(self, fieldarg: str, content: List[Node]) -> Tuple[str, List[Node]]:
        return (fieldarg, content)

    def make_field(self, types: Dict[str, List[Node]], domain: str,
                   item: Tuple, env: "BuildEnvironment" = None) -> nodes.field:
        fieldarg, content = item
        fieldname = nodes.field_name('', self.label)
        if fieldarg:
            fieldname += nodes.Text(' ')
            fieldname.extend(self.make_xrefs(self.rolename, domain,
                                             fieldarg, nodes.Text, env=env))

        if len(content) == 1 and (
                isinstance(content[0], nodes.Text) or
                (isinstance(content[0], nodes.inline) and len(content[0]) == 1 and
                 isinstance(content[0][0], nodes.Text))):
            content = self.make_xrefs(self.bodyrolename, domain,
                                      content[0].astext(), contnode=content[0], env=env)
        fieldbody = nodes.field_body('', nodes.paragraph('', '', *content))
        return nodes.field('', fieldname, fieldbody)


class GroupedField(Field):
    """
    A doc field that is grouped; i.e., all fields of that type will be
    transformed into one field with its body being a bulleted list.  It always
    has an argument.  The argument can be linked using the given *rolename*.
    GroupedField should be used for doc fields that can occur more than once.
    If *can_collapse* is true, this field will revert to a Field if only used
    once.

    Example::

       :raises ErrorClass: description when it is raised
    """
    is_grouped = True
    list_type = nodes.bullet_list

    def __init__(self, name: str, names: Tuple[str, ...] = (), label: str = None,
                 rolename: str = None, can_collapse: bool = False) -> None:
        super().__init__(name, names, label, True, rolename)
        self.can_collapse = can_collapse

    def make_field(self, types: Dict[str, List[Node]], domain: str,
                   items: Tuple, env: "BuildEnvironment" = None) -> nodes.field:
        fieldname = nodes.field_name('', self.label)
        listnode = self.list_type()
        for fieldarg, content in items:
            par = nodes.paragraph()
            par.extend(self.make_xrefs(self.rolename, domain, fieldarg,
                                       addnodes.literal_strong, env=env))
            par += nodes.Text(' -- ')
            par += content
            listnode += nodes.list_item('', par)

        if len(items) == 1 and self.can_collapse:
            list_item = cast(nodes.list_item, listnode[0])
            fieldbody = nodes.field_body('', list_item[0])
            return nodes.field('', fieldname, fieldbody)

        fieldbody = nodes.field_body('', listnode)
        return nodes.field('', fieldname, fieldbody)


class TypedField(GroupedField):
    """
    A doc field that is grouped and has type information for the arguments.  It
    always has an argument.  The argument can be linked using the given
    *rolename*, the type using the given *typerolename*.

    Two uses are possible: either parameter and type description are given
    separately, using a field from *names* and one from *typenames*,
    respectively, or both are given using a field from *names*, see the example.

    Example::

       :param foo: description of parameter foo
       :type foo:  SomeClass

       -- or --

       :param SomeClass foo: description of parameter foo
    """
    is_typed = True

    def __init__(self, name: str, names: Tuple[str, ...] = (), typenames: Tuple[str, ...] = (),
                 label: str = None, rolename: str = None, typerolename: str = None,
                 can_collapse: bool = False) -> None:
        super().__init__(name, names, label, rolename, can_collapse)
        self.typenames = typenames
        self.typerolename = typerolename

    def make_field(self, types: Dict[str, List[Node]], domain: str,
                   items: Tuple, env: "BuildEnvironment" = None) -> nodes.field:
        def handle_item(fieldarg: str, content: str) -> nodes.paragraph:
            par = nodes.paragraph()
            par.extend(self.make_xrefs(self.rolename, domain, fieldarg,
                                       addnodes.literal_strong, env=env))
            if fieldarg in types:
                par += nodes.Text(' (')
                # NOTE: using .pop() here to prevent a single type node to be
                # inserted twice into the doctree, which leads to
                # inconsistencies later when references are resolved
                fieldtype = types.pop(fieldarg)
                if len(fieldtype) == 1 and isinstance(fieldtype[0], nodes.Text):
                    typename = fieldtype[0].astext()
                    par.extend(self.make_xrefs(self.typerolename, domain, typename,
                                               addnodes.literal_emphasis, env=env))
                else:
                    par += fieldtype
                par += nodes.Text(')')
            par += nodes.Text(' -- ')
            par += content
            return par

        fieldname = nodes.field_name('', self.label)
        if len(items) == 1 and self.can_collapse:
            fieldarg, content = items[0]
            bodynode = handle_item(fieldarg, content)  # type: nodes.Node
        else:
            bodynode = self.list_type()
            for fieldarg, content in items:
                bodynode += nodes.list_item('', handle_item(fieldarg, content))
        fieldbody = nodes.field_body('', bodynode)
        return nodes.field('', fieldname, fieldbody)


class DocFieldTransformer:
    """
    Transforms field lists in "doc field" syntax into better-looking
    equivalents, using the field type definitions given on a domain.
    """
    typemap = None  # type: Dict[str, Tuple[Field, bool]]

    def __init__(self, directive: "ObjectDescription") -> None:
        self.directive = directive

        self.typemap = directive.get_field_type_map()

    def transform_all(self, node: addnodes.desc_content) -> None:
        """Transform all field list children of a node."""
        # don't traverse, only handle field lists that are immediate children
        for child in node:
            if isinstance(child, nodes.field_list):
                self.transform(child)

    def transform(self, node: nodes.field_list) -> None:
        """Transform a single field list *node*."""
        typemap = self.typemap

        entries = []        # type: List[Union[nodes.field, Tuple[Field, Any]]]
        groupindices = {}   # type: Dict[str, int]
        types = {}          # type: Dict[str, Dict]

        # step 1: traverse all fields and collect field types and content
        for field in cast(List[nodes.field], node):
            assert len(field) == 2
            field_name = cast(nodes.field_name, field[0])
            field_body = cast(nodes.field_body, field[1])
            try:
                # split into field type and argument
                fieldtype_name, fieldarg = field_name.astext().split(None, 1)
            except ValueError:
                # maybe an argument-less field type?
                fieldtype_name, fieldarg = field_name.astext(), ''
            typedesc, is_typefield = typemap.get(fieldtype_name, (None, None))

            # collect the content, trying not to keep unnecessary paragraphs
            if _is_single_paragraph(field_body):
                paragraph = cast(nodes.paragraph, field_body[0])
                content = paragraph.children
            else:
                content = field_body.children

            # sort out unknown fields
            if typedesc is None or typedesc.has_arg != bool(fieldarg):
                # either the field name is unknown, or the argument doesn't
                # match the spec; capitalize field name and be done with it
                new_fieldname = fieldtype_name[0:1].upper() + fieldtype_name[1:]
                if fieldarg:
                    new_fieldname += ' ' + fieldarg
                field_name[0] = nodes.Text(new_fieldname)
                entries.append(field)

                # but if this has a type then we can at least link it
                if (typedesc and is_typefield and content and
                        len(content) == 1 and isinstance(content[0], nodes.Text)):
                    typed_field = cast(TypedField, typedesc)
                    target = content[0].astext()
                    xrefs = typed_field.make_xrefs(
                        typed_field.typerolename,
                        self.directive.domain,
                        target,
                        contnode=content[0],
                    )
                    if _is_single_paragraph(field_body):
                        paragraph = cast(nodes.paragraph, field_body[0])
                        paragraph.clear()
                        paragraph.extend(xrefs)
                    else:
                        field_body.clear()
                        field_body += nodes.paragraph('', '', *xrefs)

                continue

            typename = typedesc.name

            # if the field specifies a type, put it in the types collection
            if is_typefield:
                # filter out only inline nodes; others will result in invalid
                # markup being written out
                content = [n for n in content if isinstance(n, nodes.Inline) or
                           isinstance(n, nodes.Text)]
                if content:
                    types.setdefault(typename, {})[fieldarg] = content
                continue

            # also support syntax like ``:param type name:``
            if typedesc.is_typed:
                try:
                    argtype, argname = fieldarg.split(None, 1)
                except ValueError:
                    pass
                else:
                    types.setdefault(typename, {})[argname] = \
                        [nodes.Text(argtype)]
                    fieldarg = argname

            translatable_content = nodes.inline(field_body.rawsource,
                                                translatable=True)
            translatable_content.document = field_body.parent.document
            translatable_content.source = field_body.parent.source
            translatable_content.line = field_body.parent.line
            translatable_content += content

            # grouped entries need to be collected in one entry, while others
            # get one entry per field
            if typedesc.is_grouped:
                if typename in groupindices:
                    group = cast(Tuple[Field, List], entries[groupindices[typename]])
                else:
                    groupindices[typename] = len(entries)
                    group = (typedesc, [])
                    entries.append(group)
                new_entry = typedesc.make_entry(fieldarg, [translatable_content])
                group[1].append(new_entry)
            else:
                new_entry = typedesc.make_entry(fieldarg, [translatable_content])
                entries.append((typedesc, new_entry))

        # step 2: all entries are collected, construct the new field list
        new_list = nodes.field_list()
        for entry in entries:
            if isinstance(entry, nodes.field):
                # pass-through old field
                new_list += entry
            else:
                fieldtype, items = entry
                fieldtypes = types.get(fieldtype.name, {})
                env = self.directive.state.document.settings.env
                new_list += fieldtype.make_field(fieldtypes, self.directive.domain,
                                                 items, env=env)

        node.replace_self(new_list)<|MERGE_RESOLUTION|>--- conflicted
+++ resolved
@@ -9,13 +9,7 @@
     :license: BSD, see LICENSE for details.
 """
 
-<<<<<<< HEAD
-from typing import Any, Dict, List, Tuple, Type, Union
-from typing import TYPE_CHECKING, cast
-=======
-import warnings
-from typing import Any, Dict, List, Tuple, Union, cast
->>>>>>> 64fb1e56
+from typing import TYPE_CHECKING, Any, Dict, List, Tuple, Type, Union, cast
 
 from docutils import nodes
 from docutils.nodes import Node
@@ -23,15 +17,7 @@
 from sphinx import addnodes
 from sphinx.util.typing import TextlikeNode
 
-<<<<<<< HEAD
 if TYPE_CHECKING:
-    from sphinx.environment import BuildEnvironment
-=======
-if False:
-    # For type annotation
-    from typing import Type  # for python3.5.1
-
->>>>>>> 64fb1e56
     from sphinx.directive import ObjectDescription
     from sphinx.environment import BuildEnvironment
 
