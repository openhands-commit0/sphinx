"""
    sphinx.util.docfields
    ~~~~~~~~~~~~~~~~~~~~~

    "Doc fields" are reST field lists in object descriptions that will
    be domain-specifically transformed to a more appealing presentation.

    :copyright: Copyright 2007-2021 by the Sphinx team, see AUTHORS.
    :license: BSD, see LICENSE for details.
"""

from typing import TYPE_CHECKING, Any, Dict, List, Tuple, Type, Union, cast

from docutils import nodes
from docutils.nodes import Node

from sphinx import addnodes
from sphinx.environment import BuildEnvironment
from sphinx.util.typing import TextlikeNode

if TYPE_CHECKING:
    from sphinx.directive import ObjectDescription


def _is_single_paragraph(node: nodes.field_body) -> bool:
    """True if the node only contains one paragraph (and system messages)."""
    if len(node) == 0:
        return False
    elif len(node) > 1:
        for subnode in node[1:]:  # type: Node
            if not isinstance(subnode, nodes.system_message):
                return False
    if isinstance(node[0], nodes.paragraph):
        return True
    return False


class Field:
    """A doc field that is never grouped.  It can have an argument or not, the
    argument can be linked using a specified *rolename*.  Field should be used
    for doc fields that usually don't occur more than once.

    The body can be linked using a specified *bodyrolename* if the content is
    just a single inline or text node.

    Example::

       :returns: description of the return value
       :rtype: description of the return type
    """
    is_grouped = False
    is_typed = False

    def __init__(self, name: str, names: Tuple[str, ...] = (), label: str = None,
                 has_arg: bool = True, rolename: str = None, bodyrolename: str = None) -> None:
        self.name = name
        self.names = names
        self.label = label
        self.has_arg = has_arg
        self.rolename = rolename
        self.bodyrolename = bodyrolename

    def make_xref(self, rolename: str, domain: str, target: str,
<<<<<<< HEAD
                  innernode: Type[TextlikeNode] = addnodes.literal_emphasis,
                  contnode: Node = None, env: "BuildEnvironment" = None) -> Node:
=======
                  innernode: "Type[TextlikeNode]" = addnodes.literal_emphasis,
                  contnode: Node = None, env: BuildEnvironment = None) -> Node:
>>>>>>> 6781c669
        if not rolename:
            return contnode or innernode(target, target)
        refnode = addnodes.pending_xref('', refdomain=domain, refexplicit=False,
                                        reftype=rolename, reftarget=target)
        refnode += contnode or innernode(target, target)
        if env:
            env.get_domain(domain).process_field_xref(refnode)
        return refnode

    def make_xrefs(self, rolename: str, domain: str, target: str,
<<<<<<< HEAD
                   innernode: Type[TextlikeNode] = addnodes.literal_emphasis,
                   contnode: Node = None, env: "BuildEnvironment" = None) -> List[Node]:
=======
                   innernode: "Type[TextlikeNode]" = addnodes.literal_emphasis,
                   contnode: Node = None, env: BuildEnvironment = None) -> List[Node]:
>>>>>>> 6781c669
        return [self.make_xref(rolename, domain, target, innernode, contnode, env)]

    def make_entry(self, fieldarg: str, content: List[Node]) -> Tuple[str, List[Node]]:
        return (fieldarg, content)

    def make_field(self, types: Dict[str, List[Node]], domain: str,
                   item: Tuple, env: BuildEnvironment = None) -> nodes.field:
        fieldarg, content = item
        fieldname = nodes.field_name('', self.label)
        if fieldarg:
            fieldname += nodes.Text(' ')
            fieldname.extend(self.make_xrefs(self.rolename, domain,
                                             fieldarg, nodes.Text, env=env))

        if len(content) == 1 and (
                isinstance(content[0], nodes.Text) or
                (isinstance(content[0], nodes.inline) and len(content[0]) == 1 and
                 isinstance(content[0][0], nodes.Text))):
            content = self.make_xrefs(self.bodyrolename, domain,
                                      content[0].astext(), contnode=content[0], env=env)
        fieldbody = nodes.field_body('', nodes.paragraph('', '', *content))
        return nodes.field('', fieldname, fieldbody)


class GroupedField(Field):
    """
    A doc field that is grouped; i.e., all fields of that type will be
    transformed into one field with its body being a bulleted list.  It always
    has an argument.  The argument can be linked using the given *rolename*.
    GroupedField should be used for doc fields that can occur more than once.
    If *can_collapse* is true, this field will revert to a Field if only used
    once.

    Example::

       :raises ErrorClass: description when it is raised
    """
    is_grouped = True
    list_type = nodes.bullet_list

    def __init__(self, name: str, names: Tuple[str, ...] = (), label: str = None,
                 rolename: str = None, can_collapse: bool = False) -> None:
        super().__init__(name, names, label, True, rolename)
        self.can_collapse = can_collapse

    def make_field(self, types: Dict[str, List[Node]], domain: str,
                   items: Tuple, env: BuildEnvironment = None) -> nodes.field:
        fieldname = nodes.field_name('', self.label)
        listnode = self.list_type()
        for fieldarg, content in items:
            par = nodes.paragraph()
            par.extend(self.make_xrefs(self.rolename, domain, fieldarg,
                                       addnodes.literal_strong, env=env))
            par += nodes.Text(' -- ')
            par += content
            listnode += nodes.list_item('', par)

        if len(items) == 1 and self.can_collapse:
            list_item = cast(nodes.list_item, listnode[0])
            fieldbody = nodes.field_body('', list_item[0])
            return nodes.field('', fieldname, fieldbody)

        fieldbody = nodes.field_body('', listnode)
        return nodes.field('', fieldname, fieldbody)


class TypedField(GroupedField):
    """
    A doc field that is grouped and has type information for the arguments.  It
    always has an argument.  The argument can be linked using the given
    *rolename*, the type using the given *typerolename*.

    Two uses are possible: either parameter and type description are given
    separately, using a field from *names* and one from *typenames*,
    respectively, or both are given using a field from *names*, see the example.

    Example::

       :param foo: description of parameter foo
       :type foo:  SomeClass

       -- or --

       :param SomeClass foo: description of parameter foo
    """
    is_typed = True

    def __init__(self, name: str, names: Tuple[str, ...] = (), typenames: Tuple[str, ...] = (),
                 label: str = None, rolename: str = None, typerolename: str = None,
                 can_collapse: bool = False) -> None:
        super().__init__(name, names, label, rolename, can_collapse)
        self.typenames = typenames
        self.typerolename = typerolename

    def make_field(self, types: Dict[str, List[Node]], domain: str,
                   items: Tuple, env: BuildEnvironment = None) -> nodes.field:
        def handle_item(fieldarg: str, content: str) -> nodes.paragraph:
            par = nodes.paragraph()
            par.extend(self.make_xrefs(self.rolename, domain, fieldarg,
                                       addnodes.literal_strong, env=env))
            if fieldarg in types:
                par += nodes.Text(' (')
                # NOTE: using .pop() here to prevent a single type node to be
                # inserted twice into the doctree, which leads to
                # inconsistencies later when references are resolved
                fieldtype = types.pop(fieldarg)
                if len(fieldtype) == 1 and isinstance(fieldtype[0], nodes.Text):
                    typename = fieldtype[0].astext()
                    par.extend(self.make_xrefs(self.typerolename, domain, typename,
                                               addnodes.literal_emphasis, env=env))
                else:
                    par += fieldtype
                par += nodes.Text(')')
            par += nodes.Text(' -- ')
            par += content
            return par

        fieldname = nodes.field_name('', self.label)
        if len(items) == 1 and self.can_collapse:
            fieldarg, content = items[0]
            bodynode: Node = handle_item(fieldarg, content)
        else:
            bodynode = self.list_type()
            for fieldarg, content in items:
                bodynode += nodes.list_item('', handle_item(fieldarg, content))
        fieldbody = nodes.field_body('', bodynode)
        return nodes.field('', fieldname, fieldbody)


class DocFieldTransformer:
    """
    Transforms field lists in "doc field" syntax into better-looking
    equivalents, using the field type definitions given on a domain.
    """
    typemap: Dict[str, Tuple[Field, bool]] = None

    def __init__(self, directive: "ObjectDescription") -> None:
        self.directive = directive

        self.typemap = directive.get_field_type_map()

    def transform_all(self, node: addnodes.desc_content) -> None:
        """Transform all field list children of a node."""
        # don't traverse, only handle field lists that are immediate children
        for child in node:
            if isinstance(child, nodes.field_list):
                self.transform(child)

    def transform(self, node: nodes.field_list) -> None:
        """Transform a single field list *node*."""
        typemap = self.typemap

        entries: List[Union[nodes.field, Tuple[Field, Any]]] = []
        groupindices: Dict[str, int] = {}
        types: Dict[str, Dict] = {}

        # step 1: traverse all fields and collect field types and content
        for field in cast(List[nodes.field], node):
            assert len(field) == 2
            field_name = cast(nodes.field_name, field[0])
            field_body = cast(nodes.field_body, field[1])
            try:
                # split into field type and argument
                fieldtype_name, fieldarg = field_name.astext().split(None, 1)
            except ValueError:
                # maybe an argument-less field type?
                fieldtype_name, fieldarg = field_name.astext(), ''
            typedesc, is_typefield = typemap.get(fieldtype_name, (None, None))

            # collect the content, trying not to keep unnecessary paragraphs
            if _is_single_paragraph(field_body):
                paragraph = cast(nodes.paragraph, field_body[0])
                content = paragraph.children
            else:
                content = field_body.children

            # sort out unknown fields
            if typedesc is None or typedesc.has_arg != bool(fieldarg):
                # either the field name is unknown, or the argument doesn't
                # match the spec; capitalize field name and be done with it
                new_fieldname = fieldtype_name[0:1].upper() + fieldtype_name[1:]
                if fieldarg:
                    new_fieldname += ' ' + fieldarg
                field_name[0] = nodes.Text(new_fieldname)
                entries.append(field)

                # but if this has a type then we can at least link it
                if (typedesc and is_typefield and content and
                        len(content) == 1 and isinstance(content[0], nodes.Text)):
                    typed_field = cast(TypedField, typedesc)
                    target = content[0].astext()
                    xrefs = typed_field.make_xrefs(
                        typed_field.typerolename,
                        self.directive.domain,
                        target,
                        contnode=content[0],
                        env=self.directive.state.document.settings.env
                    )
                    if _is_single_paragraph(field_body):
                        paragraph = cast(nodes.paragraph, field_body[0])
                        paragraph.clear()
                        paragraph.extend(xrefs)
                    else:
                        field_body.clear()
                        field_body += nodes.paragraph('', '', *xrefs)

                continue

            typename = typedesc.name

            # if the field specifies a type, put it in the types collection
            if is_typefield:
                # filter out only inline nodes; others will result in invalid
                # markup being written out
                content = [n for n in content if isinstance(n, nodes.Inline) or
                           isinstance(n, nodes.Text)]
                if content:
                    types.setdefault(typename, {})[fieldarg] = content
                continue

            # also support syntax like ``:param type name:``
            if typedesc.is_typed:
                try:
                    argtype, argname = fieldarg.split(None, 1)
                except ValueError:
                    pass
                else:
                    types.setdefault(typename, {})[argname] = \
                        [nodes.Text(argtype)]
                    fieldarg = argname

            translatable_content = nodes.inline(field_body.rawsource,
                                                translatable=True)
            translatable_content.document = field_body.parent.document
            translatable_content.source = field_body.parent.source
            translatable_content.line = field_body.parent.line
            translatable_content += content

            # grouped entries need to be collected in one entry, while others
            # get one entry per field
            if typedesc.is_grouped:
                if typename in groupindices:
                    group = cast(Tuple[Field, List], entries[groupindices[typename]])
                else:
                    groupindices[typename] = len(entries)
                    group = (typedesc, [])
                    entries.append(group)
                new_entry = typedesc.make_entry(fieldarg, [translatable_content])
                group[1].append(new_entry)
            else:
                new_entry = typedesc.make_entry(fieldarg, [translatable_content])
                entries.append((typedesc, new_entry))

        # step 2: all entries are collected, construct the new field list
        new_list = nodes.field_list()
        for entry in entries:
            if isinstance(entry, nodes.field):
                # pass-through old field
                new_list += entry
            else:
                fieldtype, items = entry
                fieldtypes = types.get(fieldtype.name, {})
                env = self.directive.state.document.settings.env
                new_list += fieldtype.make_field(fieldtypes, self.directive.domain,
                                                 items, env=env)

        node.replace_self(new_list)<|MERGE_RESOLUTION|>--- conflicted
+++ resolved
@@ -61,13 +61,8 @@
         self.bodyrolename = bodyrolename
 
     def make_xref(self, rolename: str, domain: str, target: str,
-<<<<<<< HEAD
                   innernode: Type[TextlikeNode] = addnodes.literal_emphasis,
-                  contnode: Node = None, env: "BuildEnvironment" = None) -> Node:
-=======
-                  innernode: "Type[TextlikeNode]" = addnodes.literal_emphasis,
                   contnode: Node = None, env: BuildEnvironment = None) -> Node:
->>>>>>> 6781c669
         if not rolename:
             return contnode or innernode(target, target)
         refnode = addnodes.pending_xref('', refdomain=domain, refexplicit=False,
@@ -78,13 +73,8 @@
         return refnode
 
     def make_xrefs(self, rolename: str, domain: str, target: str,
-<<<<<<< HEAD
                    innernode: Type[TextlikeNode] = addnodes.literal_emphasis,
-                   contnode: Node = None, env: "BuildEnvironment" = None) -> List[Node]:
-=======
-                   innernode: "Type[TextlikeNode]" = addnodes.literal_emphasis,
                    contnode: Node = None, env: BuildEnvironment = None) -> List[Node]:
->>>>>>> 6781c669
         return [self.make_xref(rolename, domain, target, innernode, contnode, env)]
 
     def make_entry(self, fieldarg: str, content: List[Node]) -> Tuple[str, List[Node]]:
