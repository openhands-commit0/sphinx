--- conflicted
+++ resolved
@@ -83,14 +83,9 @@
     return invdata
 
 
-<<<<<<< HEAD
-def read_inventory_v2(f, uri, join, bufsize=16*1024):
+def read_inventory_v2(f, uri, join, bufsize=16 * 1024):
     # type: (IO, unicode, Callable, int) -> Inventory
     invdata = {}  # type: Inventory
-=======
-def read_inventory_v2(f, uri, join, bufsize=16 * 1024):
-    invdata = {}
->>>>>>> 478306e0
     line = f.readline()
     projname = line.rstrip()[11:].decode('utf-8')
     line = f.readline()
@@ -139,12 +134,8 @@
     return invdata
 
 
-<<<<<<< HEAD
-def read_inventory(f, uri, join, bufsize=16*1024):
+def read_inventory(f, uri, join, bufsize=16 * 1024):
     # type: (IO, unicode, Callable, int) -> Inventory
-=======
-def read_inventory(f, uri, join, bufsize=16 * 1024):
->>>>>>> 478306e0
     line = f.readline().rstrip().decode('utf-8')
     if line == '# Sphinx inventory version 1':
         return read_inventory_v1(f, uri, join)
