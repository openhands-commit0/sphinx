--- conflicted
+++ resolved
@@ -2112,15 +2112,9 @@
             # Disable `autodoc_inherit_docstring` temporarily to avoid to obtain
             # a docstring from the value which descriptor returns unexpectedly.
             # ref: https://github.com/sphinx-doc/sphinx/issues/7805
-<<<<<<< HEAD
-            orig = self.env.config.autodoc_inherit_docstrings
-            self.env.config.autodoc_inherit_docstrings = False  # type: ignore
-            return super().get_doc(ignore)
-=======
             orig = self.config.autodoc_inherit_docstrings
             self.config.autodoc_inherit_docstrings = False  # type: ignore
-            return super().get_doc(encoding, ignore)
->>>>>>> 229e11c4
+            return super().get_doc(ignore)
         finally:
             self.config.autodoc_inherit_docstrings = orig  # type: ignore
 
