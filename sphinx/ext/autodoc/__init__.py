# -*- coding: utf-8 -*-
"""
    sphinx.ext.autodoc
    ~~~~~~~~~~~~~~~~~~

    Automatically insert docstrings for functions, classes or whole modules into
    the doctree, thus avoiding duplication between docstrings and documentation
    for those who like elaborate docstrings.

    :copyright: Copyright 2007-2018 by the Sphinx team, see AUTHORS.
    :license: BSD, see LICENSE for details.
"""

import inspect
import re
import sys
from typing import Any

from docutils.statemachine import ViewList
from six import iteritems, itervalues, text_type, class_types, string_types

import sphinx
<<<<<<< HEAD
=======
from sphinx.deprecation import RemovedInSphinx20Warning, RemovedInSphinx30Warning
from sphinx.errors import ExtensionError
>>>>>>> e756c209
from sphinx.ext.autodoc.importer import mock, import_object, get_object_members
from sphinx.ext.autodoc.importer import _MockImporter  # to keep compatibility  # NOQA
from sphinx.locale import _, __
from sphinx.pycode import ModuleAnalyzer, PycodeError
from sphinx.util import logging
from sphinx.util import rpartition, force_decode
from sphinx.util.docstrings import prepare_docstring
from sphinx.util.inspect import Signature, isdescriptor, safe_getmembers, \
    safe_getattr, object_description, is_builtin_class_method, \
    isenumattribute, isclassmethod, isstaticmethod, isfunction, isbuiltin, ispartial, getdoc

if False:
    # For type annotation
    from types import ModuleType  # NOQA
    from typing import Any, Callable, Dict, Iterator, List, Sequence, Set, Tuple, Type, Union  # NOQA
    from docutils import nodes  # NOQA
    from docutils.utils import Reporter  # NOQA
    from sphinx.application import Sphinx  # NOQA
    from sphinx.config import Config  # NOQA
    from sphinx.environment import BuildEnvironment  # NOQA
    from sphinx.ext.autodoc.directive import DocumenterBridge  # NOQA

logger = logging.getLogger(__name__)


# This type isn't exposed directly in any modules, but can be found
# here in most Python versions
MethodDescriptorType = type(type.__subclasses__)


#: extended signature RE: with explicit module name separated by ::
py_ext_sig_re = re.compile(
    r'''^ ([\w.]+::)?            # explicit module name
          ([\w.]+\.)?            # module and/or class name(s)
          (\w+)  \s*             # thing name
          (?: \((.*)\)           # optional: arguments
           (?:\s* -> \s* (.*))?  #           return annotation
          )? $                   # and nothing more
          ''', re.VERBOSE)


def identity(x):
    # type: (Any) -> Any
    return x


ALL = object()
INSTANCEATTR = object()


def members_option(arg):
    # type: (Any) -> Union[object, List[unicode]]
    """Used to convert the :members: option to auto directives."""
    if arg is None:
        return ALL
    return [x.strip() for x in arg.split(',')]


def members_set_option(arg):
    # type: (Any) -> Union[object, Set[unicode]]
    """Used to convert the :members: option to auto directives."""
    if arg is None:
        return ALL
    return set(x.strip() for x in arg.split(','))


SUPPRESS = object()


def annotation_option(arg):
    # type: (Any) -> Any
    if arg is None:
        # suppress showing the representation of the object
        return SUPPRESS
    else:
        return arg


def bool_option(arg):
    # type: (Any) -> bool
    """Used to convert flag options to auto directives.  (Instead of
    directives.flag(), which returns None).
    """
    return True


def merge_special_members_option(options):
    # type: (Dict) -> None
    """Merge :special-members: option to :members: option."""
    if 'special-members' in options and options['special-members'] is not ALL:
        if options.get('members') is ALL:
            pass
        elif options.get('members'):
            for member in options['special-members']:
                if member not in options['members']:
                    options['members'].append(member)
        else:
            options['members'] = options['special-members']


# Some useful event listener factories for autodoc-process-docstring.

def cut_lines(pre, post=0, what=None):
    # type: (int, int, unicode) -> Callable
    """Return a listener that removes the first *pre* and last *post*
    lines of every docstring.  If *what* is a sequence of strings,
    only docstrings of a type in *what* will be processed.

    Use like this (e.g. in the ``setup()`` function of :file:`conf.py`)::

       from sphinx.ext.autodoc import cut_lines
       app.connect('autodoc-process-docstring', cut_lines(4, what=['module']))

    This can (and should) be used in place of :confval:`automodule_skip_lines`.
    """
    def process(app, what_, name, obj, options, lines):
        # type: (Sphinx, unicode, unicode, Any, Any, List[unicode]) -> None
        if what and what_ not in what:
            return
        del lines[:pre]
        if post:
            # remove one trailing blank line.
            if lines and not lines[-1]:
                lines.pop(-1)
            del lines[-post:]
        # make sure there is a blank line at the end
        if lines and lines[-1]:
            lines.append('')
    return process


def between(marker, what=None, keepempty=False, exclude=False):
    # type: (unicode, Sequence[unicode], bool, bool) -> Callable
    """Return a listener that either keeps, or if *exclude* is True excludes,
    lines between lines that match the *marker* regular expression.  If no line
    matches, the resulting docstring would be empty, so no change will be made
    unless *keepempty* is true.

    If *what* is a sequence of strings, only docstrings of a type in *what* will
    be processed.
    """
    marker_re = re.compile(marker)

    def process(app, what_, name, obj, options, lines):
        # type: (Sphinx, unicode, unicode, Any, Any, List[unicode]) -> None
        if what and what_ not in what:
            return
        deleted = 0
        delete = not exclude
        orig_lines = lines[:]
        for i, line in enumerate(orig_lines):
            if delete:
                lines.pop(i - deleted)
                deleted += 1
            if marker_re.match(line):
                delete = not delete
                if delete:
                    lines.pop(i - deleted)
                    deleted += 1
        if not lines and not keepempty:
            lines[:] = orig_lines
        # make sure there is a blank line at the end
        if lines and lines[-1]:
            lines.append('')
    return process


# This class is used only in ``sphinx.ext.autodoc.directive``,
# But we define this class here to keep compatibility (see #4538)
class Options(dict):
    """A dict/attribute hybrid that returns None on nonexisting keys."""
    def __getattr__(self, name):
        # type: (unicode) -> Any
        try:
            return self[name.replace('_', '-')]
        except KeyError:
            return None


class Documenter(object):
    """
    A Documenter knows how to autodocument a single object type.  When
    registered with the AutoDirective, it will be used to document objects
    of that type when needed by autodoc.

    Its *objtype* attribute selects what auto directive it is assigned to
    (the directive name is 'auto' + objtype), and what directive it generates
    by default, though that can be overridden by an attribute called
    *directivetype*.

    A Documenter has an *option_spec* that works like a docutils directive's;
    in fact, it will be used to parse an auto directive's options that matches
    the documenter.
    """
    #: name by which the directive is called (auto...) and the default
    #: generated directive name
    objtype = 'object'
    #: indentation by which to indent the directive content
    content_indent = u'   '
    #: priority if multiple documenters return True from can_document_member
    priority = 0
    #: order if autodoc_member_order is set to 'groupwise'
    member_order = 0
    #: true if the generated content may contain titles
    titles_allowed = False

    option_spec = {'noindex': bool_option}  # type: Dict[unicode, Callable]

    def get_attr(self, obj, name, *defargs):
        # type: (Any, unicode, Any) -> Any
        """getattr() override for types such as Zope interfaces."""
        return autodoc_attrgetter(self.env.app, obj, name, *defargs)

    @classmethod
    def can_document_member(cls, member, membername, isattr, parent):
        # type: (Any, unicode, bool, Any) -> bool
        """Called to see if a member can be documented by this documenter."""
        raise NotImplementedError('must be implemented in subclasses')

    def __init__(self, directive, name, indent=u''):
        # type: (DocumenterBridge, unicode, unicode) -> None
        self.directive = directive
        self.env = directive.env    # type: BuildEnvironment
        self.options = directive.genopt
        self.name = name
        self.indent = indent
        # the module and object path within the module, and the fully
        # qualified name (all set after resolve_name succeeds)
        self.modname = None         # type: str
        self.module = None          # type: ModuleType
        self.objpath = None         # type: List[unicode]
        self.fullname = None        # type: unicode
        # extra signature items (arguments and return annotation,
        # also set after resolve_name succeeds)
        self.args = None            # type: unicode
        self.retann = None          # type: unicode
        # the object to document (set after import_object succeeds)
        self.object = None          # type: Any
        self.object_name = None     # type: unicode
        # the parent/owner of the object to document
        self.parent = None          # type: Any
        # the module analyzer to get at attribute docs, or None
        self.analyzer = None        # type: Any

    @property
    def documenters(self):
        # type: () -> Dict[unicode, Type[Documenter]]
        """Returns registered Documenter classes"""
        return get_documenters(self.env.app)

    def add_line(self, line, source, *lineno):
        # type: (unicode, unicode, int) -> None
        """Append one line of generated reST to the output."""
        self.directive.result.append(self.indent + line, source, *lineno)

    def resolve_name(self, modname, parents, path, base):
        # type: (str, Any, str, Any) -> Tuple[str, List[unicode]]
        """Resolve the module and name of the object to document given by the
        arguments and the current module/class.

        Must return a pair of the module name and a chain of attributes; for
        example, it would return ``('zipfile', ['ZipFile', 'open'])`` for the
        ``zipfile.ZipFile.open`` method.
        """
        raise NotImplementedError('must be implemented in subclasses')

    def parse_name(self):
        # type: () -> bool
        """Determine what module to import and what attribute to document.

        Returns True and sets *self.modname*, *self.objpath*, *self.fullname*,
        *self.args* and *self.retann* if parsing and resolving was successful.
        """
        # first, parse the definition -- auto directives for classes and
        # functions can contain a signature which is then used instead of
        # an autogenerated one
        try:
            explicit_modname, path, base, args, retann = \
                py_ext_sig_re.match(self.name).groups()  # type: ignore
        except AttributeError:
            logger.warning(__('invalid signature for auto%s (%r)') % (self.objtype, self.name),
                           type='autodoc')
            return False

        # support explicit module and class name separation via ::
        if explicit_modname is not None:
            modname = explicit_modname[:-2]
            parents = path and path.rstrip('.').split('.') or []
        else:
            modname = None
            parents = []

        self.modname, self.objpath = self.resolve_name(modname, parents, path, base)

        if not self.modname:
            return False

        self.args = args
        self.retann = retann
        self.fullname = (self.modname or '') + \
                        (self.objpath and '.' + '.'.join(self.objpath) or '')
        return True

    def import_object(self):
        # type: () -> bool
        """Import the object given by *self.modname* and *self.objpath* and set
        it as *self.object*.

        Returns True if successful, False if an error occurred.
        """
        with mock(self.env.config.autodoc_mock_imports):
            try:
                ret = import_object(self.modname, self.objpath, self.objtype,
                                    attrgetter=self.get_attr,
                                    warningiserror=self.env.config.autodoc_warningiserror)
                self.module, self.parent, self.object_name, self.object = ret
                return True
            except ImportError as exc:
                logger.warning(exc.args[0], type='autodoc', subtype='import_object')
                self.env.note_reread()
                return False

    def get_real_modname(self):
        # type: () -> str
        """Get the real module name of an object to document.

        It can differ from the name of the module through which the object was
        imported.
        """
        return self.get_attr(self.object, '__module__', None) or self.modname

    def check_module(self):
        # type: () -> bool
        """Check if *self.object* is really defined in the module given by
        *self.modname*.
        """
        if self.options.imported_members:
            return True

        modname = self.get_attr(self.object, '__module__', None)
        if ispartial(self.object) and modname == '_functools':  # for pypy
            return True
        elif modname and modname != self.modname:
            return False
        return True

    def format_args(self):
        # type: () -> unicode
        """Format the argument signature of *self.object*.

        Should return None if the object does not have a signature.
        """
        return None

    def format_name(self):
        # type: () -> unicode
        """Format the name of *self.object*.

        This normally should be something that can be parsed by the generated
        directive, but doesn't need to be (Sphinx will display it unparsed
        then).
        """
        # normally the name doesn't contain the module (except for module
        # directives of course)
        return '.'.join(self.objpath) or self.modname

    def format_signature(self):
        # type: () -> unicode
        """Format the signature (arguments and return annotation) of the object.

        Let the user process it via the ``autodoc-process-signature`` event.
        """
        if self.args is not None:
            # signature given explicitly
            args = "(%s)" % self.args  # type: unicode
        else:
            # try to introspect the signature
            try:
                args = self.format_args()
            except Exception as err:
                logger.warning(__('error while formatting arguments for %s: %s') %
                               (self.fullname, err), type='autodoc')
                args = None

        retann = self.retann

        result = self.env.app.emit_firstresult(
            'autodoc-process-signature', self.objtype, self.fullname,
            self.object, self.options, args, retann)
        if result:
            args, retann = result

        if args is not None:
            return args + (retann and (' -> %s' % retann) or '')
        else:
            return ''

    def add_directive_header(self, sig):
        # type: (unicode) -> None
        """Add the directive header and options to the generated content."""
        domain = getattr(self, 'domain', 'py')
        directive = getattr(self, 'directivetype', self.objtype)
        name = self.format_name()
        sourcename = self.get_sourcename()
        self.add_line(u'.. %s:%s:: %s%s' % (domain, directive, name, sig),
                      sourcename)
        if self.options.noindex:
            self.add_line(u'   :noindex:', sourcename)
        if self.objpath:
            # Be explicit about the module, this is necessary since .. class::
            # etc. don't support a prepended module name
            self.add_line(u'   :module: %s' % self.modname, sourcename)

    def get_doc(self, encoding=None, ignore=1):
        # type: (unicode, int) -> List[List[unicode]]
        """Decode and return lines of the docstring(s) for the object."""
        docstring = getdoc(self.object, self.get_attr,
                           self.env.config.autodoc_inherit_docstrings)
        # make sure we have Unicode docstrings, then sanitize and split
        # into lines
        if isinstance(docstring, text_type):
            return [prepare_docstring(docstring, ignore)]
        elif isinstance(docstring, str):  # this will not trigger on Py3
            return [prepare_docstring(force_decode(docstring, encoding),
                                      ignore)]
        # ... else it is something strange, let's ignore it
        return []

    def process_doc(self, docstrings):
        # type: (List[List[unicode]]) -> Iterator[unicode]
        """Let the user process the docstrings before adding them."""
        for docstringlines in docstrings:
            if self.env.app:
                # let extensions preprocess docstrings
                self.env.app.emit('autodoc-process-docstring',
                                  self.objtype, self.fullname, self.object,
                                  self.options, docstringlines)
            for line in docstringlines:
                yield line

    def get_sourcename(self):
        # type: () -> unicode
        if self.analyzer:
            # prevent encoding errors when the file name is non-ASCII
            if not isinstance(self.analyzer.srcname, text_type):
                filename = text_type(self.analyzer.srcname,
                                     sys.getfilesystemencoding(), 'replace')
            else:
                filename = self.analyzer.srcname
            return u'%s:docstring of %s' % (filename, self.fullname)
        return u'docstring of %s' % self.fullname

    def add_content(self, more_content, no_docstring=False):
        # type: (Any, bool) -> None
        """Add content from docstrings, attribute documentation and user."""
        # set sourcename and add content from attribute documentation
        sourcename = self.get_sourcename()
        if self.analyzer:
            attr_docs = self.analyzer.find_attr_docs()
            if self.objpath:
                key = ('.'.join(self.objpath[:-1]), self.objpath[-1])
                if key in attr_docs:
                    no_docstring = True
                    docstrings = [attr_docs[key]]
                    for i, line in enumerate(self.process_doc(docstrings)):
                        self.add_line(line, sourcename, i)

        # add content from docstrings
        if not no_docstring:
            encoding = self.analyzer and self.analyzer.encoding
            docstrings = self.get_doc(encoding)
            if not docstrings:
                # append at least a dummy docstring, so that the event
                # autodoc-process-docstring is fired and can add some
                # content if desired
                docstrings.append([])
            for i, line in enumerate(self.process_doc(docstrings)):
                self.add_line(line, sourcename, i)

        # add additional content (e.g. from document), if present
        if more_content:
            for line, src in zip(more_content.data, more_content.items):
                self.add_line(line, src[0], src[1])

    def get_object_members(self, want_all):
        # type: (bool) -> Tuple[bool, List[Tuple[unicode, Any]]]
        """Return `(members_check_module, members)` where `members` is a
        list of `(membername, member)` pairs of the members of *self.object*.

        If *want_all* is True, return all members.  Else, only return those
        members given by *self.options.members* (which may also be none).
        """
        members = get_object_members(self.object, self.objpath, self.get_attr, self.analyzer)
        if not want_all:
            if not self.options.members:
                return False, []
            # specific members given
            selected = []
            for name in self.options.members:
                if name in members:
                    selected.append((name, members[name].value))
                else:
                    logger.warning(__('missing attribute %s in object %s') %
                                   (name, self.fullname), type='autodoc')
            return False, sorted(selected)
        elif self.options.inherited_members:
            return False, sorted((m.name, m.value) for m in itervalues(members))
        else:
            return False, sorted((m.name, m.value) for m in itervalues(members)
                                 if m.directly_defined)

    def filter_members(self, members, want_all):
        # type: (List[Tuple[unicode, Any]], bool) -> List[Tuple[unicode, Any, bool]]
        """Filter the given member list.

        Members are skipped if

        - they are private (except if given explicitly or the private-members
          option is set)
        - they are special methods (except if given explicitly or the
          special-members option is set)
        - they are undocumented (except if the undoc-members option is set)

        The user can override the skipping decision by connecting to the
        ``autodoc-skip-member`` event.
        """
        ret = []

        # search for members in source code too
        namespace = '.'.join(self.objpath)  # will be empty for modules

        if self.analyzer:
            attr_docs = self.analyzer.find_attr_docs()
        else:
            attr_docs = {}

        # process members and determine which to skip
        for (membername, member) in members:
            # if isattr is True, the member is documented as an attribute
            isattr = False

            doc = getdoc(member, self.get_attr, self.env.config.autodoc_inherit_docstrings)

            # if the member __doc__ is the same as self's __doc__, it's just
            # inherited and therefore not the member's doc
            cls = self.get_attr(member, '__class__', None)
            if cls:
                cls_doc = self.get_attr(cls, '__doc__', None)
                if cls_doc == doc:
                    doc = None
            has_doc = bool(doc)

            keep = False
            if want_all and membername.startswith('__') and \
                    membername.endswith('__') and len(membername) > 4:
                # special __methods__
                if self.options.special_members is ALL and \
                        membername != '__doc__':
                    keep = has_doc or self.options.undoc_members
                elif self.options.special_members and \
                    self.options.special_members is not ALL and \
                        membername in self.options.special_members:
                    keep = has_doc or self.options.undoc_members
            elif (namespace, membername) in attr_docs:
                if want_all and membername.startswith('_'):
                    # ignore members whose name starts with _ by default
                    keep = self.options.private_members
                else:
                    # keep documented attributes
                    keep = True
                isattr = True
            elif want_all and membername.startswith('_'):
                # ignore members whose name starts with _ by default
                keep = self.options.private_members and \
                    (has_doc or self.options.undoc_members)
            else:
                # ignore undocumented members if :undoc-members: is not given
                keep = has_doc or self.options.undoc_members

            # give the user a chance to decide whether this member
            # should be skipped
            if self.env.app:
                # let extensions preprocess docstrings
                try:
                    skip_user = self.env.app.emit_firstresult(
                        'autodoc-skip-member', self.objtype, membername, member,
                        not keep, self.options)
                    if skip_user is not None:
                        keep = not skip_user
                except Exception as exc:
                    logger.warning(__('autodoc: failed to determine %r to be documented.'
                                      'the following exception was raised:\n%s'),
                                   member, exc, type='autodoc')
                    keep = False

            if keep:
                ret.append((membername, member, isattr))

        return ret

    def document_members(self, all_members=False):
        # type: (bool) -> None
        """Generate reST for member documentation.

        If *all_members* is True, do all members, else those given by
        *self.options.members*.
        """
        # set current namespace for finding members
        self.env.temp_data['autodoc:module'] = self.modname
        if self.objpath:
            self.env.temp_data['autodoc:class'] = self.objpath[0]

        want_all = all_members or self.options.inherited_members or \
            self.options.members is ALL
        # find out which members are documentable
        members_check_module, members = self.get_object_members(want_all)

        # remove members given by exclude-members
        if self.options.exclude_members:
            members = [
                (membername, member) for (membername, member) in members
                if (
                    self.options.exclude_members is ALL or
                    membername not in self.options.exclude_members
                )
            ]

        # document non-skipped members
        memberdocumenters = []  # type: List[Tuple[Documenter, bool]]
        for (mname, member, isattr) in self.filter_members(members, want_all):
            classes = [cls for cls in itervalues(self.documenters)
                       if cls.can_document_member(member, mname, isattr, self)]
            if not classes:
                # don't know how to document this member
                continue
            # prefer the documenter with the highest priority
            classes.sort(key=lambda cls: cls.priority)
            # give explicitly separated module name, so that members
            # of inner classes can be documented
            full_mname = self.modname + '::' + \
                '.'.join(self.objpath + [mname])
            documenter = classes[-1](self.directive, full_mname, self.indent)
            memberdocumenters.append((documenter, isattr))
        member_order = self.options.member_order or \
            self.env.config.autodoc_member_order
        if member_order == 'groupwise':
            # sort by group; relies on stable sort to keep items in the
            # same group sorted alphabetically
            memberdocumenters.sort(key=lambda e: e[0].member_order)
        elif member_order == 'bysource' and self.analyzer:
            # sort by source order, by virtue of the module analyzer
            tagorder = self.analyzer.tagorder

            def keyfunc(entry):
                # type: (Tuple[Documenter, bool]) -> int
                fullname = entry[0].name.split('::')[1]
                return tagorder.get(fullname, len(tagorder))
            memberdocumenters.sort(key=keyfunc)

        for documenter, isattr in memberdocumenters:
            documenter.generate(
                all_members=True, real_modname=self.real_modname,
                check_module=members_check_module and not isattr)

        # reset current objects
        self.env.temp_data['autodoc:module'] = None
        self.env.temp_data['autodoc:class'] = None

    def generate(self, more_content=None, real_modname=None,
                 check_module=False, all_members=False):
        # type: (Any, str, bool, bool) -> None
        """Generate reST for the object given by *self.name*, and possibly for
        its members.

        If *more_content* is given, include that content. If *real_modname* is
        given, use that module name to find attribute docs. If *check_module* is
        True, only generate if the object is defined in the module name it is
        imported from. If *all_members* is True, document all members.
        """
        if not self.parse_name():
            # need a module to import
            logger.warning(
                __('don\'t know which module to import for autodocumenting '
                   '%r (try placing a "module" or "currentmodule" directive '
                   'in the document, or giving an explicit module name)') %
                self.name, type='autodoc')
            return

        # now, import the module and get object to document
        if not self.import_object():
            return

        # If there is no real module defined, figure out which to use.
        # The real module is used in the module analyzer to look up the module
        # where the attribute documentation would actually be found in.
        # This is used for situations where you have a module that collects the
        # functions and classes of internal submodules.
        self.real_modname = real_modname or self.get_real_modname()  # type: str

        # try to also get a source code analyzer for attribute docs
        try:
            self.analyzer = ModuleAnalyzer.for_module(self.real_modname)
            # parse right now, to get PycodeErrors on parsing (results will
            # be cached anyway)
            self.analyzer.find_attr_docs()
        except PycodeError as err:
            logger.debug('[autodoc] module analyzer failed: %s', err)
            # no source file -- e.g. for builtin and C modules
            self.analyzer = None
            # at least add the module.__file__ as a dependency
            if hasattr(self.module, '__file__') and self.module.__file__:
                self.directive.filename_set.add(self.module.__file__)
        else:
            self.directive.filename_set.add(self.analyzer.srcname)

        # check __module__ of object (for members not given explicitly)
        if check_module:
            if not self.check_module():
                return

        sourcename = self.get_sourcename()

        # make sure that the result starts with an empty line.  This is
        # necessary for some situations where another directive preprocesses
        # reST and no starting newline is present
        self.add_line(u'', sourcename)

        # format the object's signature, if any
        sig = self.format_signature()

        # generate the directive header and options, if applicable
        self.add_directive_header(sig)
        self.add_line(u'', sourcename)

        # e.g. the module directive doesn't have content
        self.indent += self.content_indent

        # add all content (from docstrings, attribute docs etc.)
        self.add_content(more_content)

        # document members, if possible
        self.document_members(all_members)


class ModuleDocumenter(Documenter):
    """
    Specialized Documenter subclass for modules.
    """
    objtype = 'module'
    content_indent = u''
    titles_allowed = True

    option_spec = {
        'members': members_option, 'undoc-members': bool_option,
        'noindex': bool_option, 'inherited-members': bool_option,
        'show-inheritance': bool_option, 'synopsis': identity,
        'platform': identity, 'deprecated': bool_option,
        'member-order': identity, 'exclude-members': members_set_option,
        'private-members': bool_option, 'special-members': members_option,
        'imported-members': bool_option, 'ignore-module-all': bool_option
    }  # type: Dict[unicode, Callable]

    def __init__(self, *args):
        # type: (Any) -> None
        super(ModuleDocumenter, self).__init__(*args)
        merge_special_members_option(self.options)

    @classmethod
    def can_document_member(cls, member, membername, isattr, parent):
        # type: (Any, unicode, bool, Any) -> bool
        # don't document submodules automatically
        return False

    def resolve_name(self, modname, parents, path, base):
        # type: (str, Any, str, Any) -> Tuple[str, List[unicode]]
        if modname is not None:
            logger.warning(__('"::" in automodule name doesn\'t make sense'),
                           type='autodoc')
        return (path or '') + base, []

    def parse_name(self):
        # type: () -> bool
        ret = Documenter.parse_name(self)
        if self.args or self.retann:
            logger.warning(__('signature arguments or return annotation '
                              'given for automodule %s') % self.fullname,
                           type='autodoc')
        return ret

    def add_directive_header(self, sig):
        # type: (unicode) -> None
        Documenter.add_directive_header(self, sig)

        sourcename = self.get_sourcename()

        # add some module-specific options
        if self.options.synopsis:
            self.add_line(
                u'   :synopsis: ' + self.options.synopsis, sourcename)
        if self.options.platform:
            self.add_line(
                u'   :platform: ' + self.options.platform, sourcename)
        if self.options.deprecated:
            self.add_line(u'   :deprecated:', sourcename)

    def get_object_members(self, want_all):
        # type: (bool) -> Tuple[bool, List[Tuple[unicode, object]]]
        if want_all:
            if (self.options.ignore_module_all or not
                    hasattr(self.object, '__all__')):
                # for implicit module members, check __module__ to avoid
                # documenting imported objects
                return True, safe_getmembers(self.object)
            else:
                memberlist = self.object.__all__
                # Sometimes __all__ is broken...
                if not isinstance(memberlist, (list, tuple)) or not \
                   all(isinstance(entry, string_types) for entry in memberlist):
                    logger.warning(
                        __('__all__ should be a list of strings, not %r '
                           '(in module %s) -- ignoring __all__') %
                        (memberlist, self.fullname),
                        type='autodoc'
                    )
                    # fall back to all members
                    return True, safe_getmembers(self.object)
        else:
            memberlist = self.options.members or []
        ret = []
        for mname in memberlist:
            try:
                ret.append((mname, safe_getattr(self.object, mname)))
            except AttributeError:
                logger.warning(
                    __('missing attribute mentioned in :members: or __all__: '
                       'module %s, attribute %s') %
                    (safe_getattr(self.object, '__name__', '???'), mname),
                    type='autodoc'
                )
        return False, ret


class ModuleLevelDocumenter(Documenter):
    """
    Specialized Documenter subclass for objects on module level (functions,
    classes, data/constants).
    """
    def resolve_name(self, modname, parents, path, base):
        # type: (str, Any, str, Any) -> Tuple[str, List[unicode]]
        if modname is None:
            if path:
                modname = path.rstrip('.')
            else:
                # if documenting a toplevel object without explicit module,
                # it can be contained in another auto directive ...
                modname = self.env.temp_data.get('autodoc:module')
                # ... or in the scope of a module directive
                if not modname:
                    modname = self.env.ref_context.get('py:module')
                # ... else, it stays None, which means invalid
        return modname, parents + [base]


class ClassLevelDocumenter(Documenter):
    """
    Specialized Documenter subclass for objects on class level (methods,
    attributes).
    """
    def resolve_name(self, modname, parents, path, base):
        # type: (str, Any, str, Any) -> Tuple[str, List[unicode]]
        if modname is None:
            if path:
                mod_cls = path.rstrip('.')
            else:
                mod_cls = None
                # if documenting a class-level object without path,
                # there must be a current class, either from a parent
                # auto directive ...
                mod_cls = self.env.temp_data.get('autodoc:class')
                # ... or from a class directive
                if mod_cls is None:
                    mod_cls = self.env.ref_context.get('py:class')
                # ... if still None, there's no way to know
                if mod_cls is None:
                    return None, []
            modname, cls = rpartition(mod_cls, '.')  # type: ignore
            parents = [cls]
            # if the module name is still missing, get it like above
            if not modname:
                modname = self.env.temp_data.get('autodoc:module')
            if not modname:
                modname = self.env.ref_context.get('py:module')
            # ... else, it stays None, which means invalid
        return modname, parents + [base]


class DocstringSignatureMixin(object):
    """
    Mixin for FunctionDocumenter and MethodDocumenter to provide the
    feature of reading the signature from the docstring.
    """

    def _find_signature(self, encoding=None):
        # type: (unicode) -> Tuple[str, str]
        docstrings = self.get_doc(encoding)
        self._new_docstrings = docstrings[:]
        result = None
        for i, doclines in enumerate(docstrings):
            # no lines in docstring, no match
            if not doclines:
                continue
            # match first line of docstring against signature RE
            match = py_ext_sig_re.match(doclines[0])  # type: ignore
            if not match:
                continue
            exmod, path, base, args, retann = match.groups()
            # the base name must match ours
            valid_names = [self.objpath[-1]]  # type: ignore
            if isinstance(self, ClassDocumenter):
                valid_names.append('__init__')
                if hasattr(self.object, '__mro__'):
                    valid_names.extend(cls.__name__ for cls in self.object.__mro__)
            if base not in valid_names:
                continue
            # re-prepare docstring to ignore more leading indentation
            self._new_docstrings[i] = prepare_docstring('\n'.join(doclines[1:]))
            result = args, retann
            # don't look any further
            break
        return result

    def get_doc(self, encoding=None, ignore=1):
        # type: (unicode, int) -> List[List[unicode]]
        lines = getattr(self, '_new_docstrings', None)
        if lines is not None:
            return lines
        return Documenter.get_doc(self, encoding, ignore)  # type: ignore

    def format_signature(self):
        # type: () -> unicode
        if self.args is None and self.env.config.autodoc_docstring_signature:  # type: ignore
            # only act if a signature is not explicitly given already, and if
            # the feature is enabled
            result = self._find_signature()
            if result is not None:
                self.args, self.retann = result
        return Documenter.format_signature(self)  # type: ignore


class DocstringStripSignatureMixin(DocstringSignatureMixin):
    """
    Mixin for AttributeDocumenter to provide the
    feature of stripping any function signature from the docstring.
    """
    def format_signature(self):
        # type: () -> unicode
        if self.args is None and self.env.config.autodoc_docstring_signature:  # type: ignore
            # only act if a signature is not explicitly given already, and if
            # the feature is enabled
            result = self._find_signature()
            if result is not None:
                # Discarding _args is a only difference with
                # DocstringSignatureMixin.format_signature.
                # Documenter.format_signature use self.args value to format.
                _args, self.retann = result
        return Documenter.format_signature(self)  # type: ignore


class FunctionDocumenter(DocstringSignatureMixin, ModuleLevelDocumenter):  # type: ignore
    """
    Specialized Documenter subclass for functions.
    """
    objtype = 'function'
    member_order = 30

    @classmethod
    def can_document_member(cls, member, membername, isattr, parent):
        # type: (Any, unicode, bool, Any) -> bool
        return isfunction(member) or isbuiltin(member)

    def format_args(self):
        # type: () -> unicode
        if isbuiltin(self.object) or inspect.ismethoddescriptor(self.object):
            # cannot introspect arguments of a C function or method
            return None
        try:
            args = Signature(self.object).format_args()
        except TypeError:
            if (is_builtin_class_method(self.object, '__new__') and
               is_builtin_class_method(self.object, '__init__')):
                raise TypeError('%r is a builtin class' % self.object)

            # if a class should be documented as function (yay duck
            # typing) we try to use the constructor signature as function
            # signature without the first argument.
            try:
                sig = Signature(self.object.__new__, bound_method=True, has_retval=False)
                args = sig.format_args()
            except TypeError:
                sig = Signature(self.object.__init__, bound_method=True, has_retval=False)
                args = sig.format_args()

        # escape backslashes for reST
        args = args.replace('\\', '\\\\')
        return args

    def document_members(self, all_members=False):
        # type: (bool) -> None
        pass


class ClassDocumenter(DocstringSignatureMixin, ModuleLevelDocumenter):  # type: ignore
    """
    Specialized Documenter subclass for classes.
    """
    objtype = 'class'
    member_order = 20
    option_spec = {
        'members': members_option, 'undoc-members': bool_option,
        'noindex': bool_option, 'inherited-members': bool_option,
        'show-inheritance': bool_option, 'member-order': identity,
        'exclude-members': members_set_option,
        'private-members': bool_option, 'special-members': members_option,
    }  # type: Dict[unicode, Callable]

    def __init__(self, *args):
        # type: (Any) -> None
        super(ClassDocumenter, self).__init__(*args)
        merge_special_members_option(self.options)

    @classmethod
    def can_document_member(cls, member, membername, isattr, parent):
        # type: (Any, unicode, bool, Any) -> bool
        return isinstance(member, class_types)

    def import_object(self):
        # type: () -> Any
        ret = ModuleLevelDocumenter.import_object(self)
        # if the class is documented under another name, document it
        # as data/attribute
        if ret:
            if hasattr(self.object, '__name__'):
                self.doc_as_attr = (self.objpath[-1] != self.object.__name__)
            else:
                self.doc_as_attr = True
        return ret

    def format_args(self):
        # type: () -> unicode
        # for classes, the relevant signature is the __init__ method's
        initmeth = self.get_attr(self.object, '__init__', None)
        # classes without __init__ method, default __init__ or
        # __init__ written in C?
        if initmeth is None or \
                is_builtin_class_method(self.object, '__init__') or \
                not(inspect.ismethod(initmeth) or isfunction(initmeth)):
            return None
        try:
            return Signature(initmeth, bound_method=True, has_retval=False).format_args()
        except TypeError:
            # still not possible: happens e.g. for old-style classes
            # with __init__ in C
            return None

    def format_signature(self):
        # type: () -> unicode
        if self.doc_as_attr:
            return ''

        return DocstringSignatureMixin.format_signature(self)

    def add_directive_header(self, sig):
        # type: (unicode) -> None
        if self.doc_as_attr:
            self.directivetype = 'attribute'
        Documenter.add_directive_header(self, sig)

        # add inheritance info, if wanted
        if not self.doc_as_attr and self.options.show_inheritance:
            sourcename = self.get_sourcename()
            self.add_line(u'', sourcename)
            if hasattr(self.object, '__bases__') and len(self.object.__bases__):
                bases = [b.__module__ in ('__builtin__', 'builtins') and
                         u':class:`%s`' % b.__name__ or
                         u':class:`%s.%s`' % (b.__module__, b.__name__)
                         for b in self.object.__bases__]
                self.add_line(u'   ' + _(u'Bases: %s') % ', '.join(bases),
                              sourcename)

    def get_doc(self, encoding=None, ignore=1):
        # type: (unicode, int) -> List[List[unicode]]
        lines = getattr(self, '_new_docstrings', None)
        if lines is not None:
            return lines

        content = self.env.config.autoclass_content

        docstrings = []
        attrdocstring = self.get_attr(self.object, '__doc__', None)
        if attrdocstring:
            docstrings.append(attrdocstring)

        # for classes, what the "docstring" is can be controlled via a
        # config value; the default is only the class docstring
        if content in ('both', 'init'):
            initdocstring = self.get_attr(
                self.get_attr(self.object, '__init__', None), '__doc__')
            # for new-style classes, no __init__ means default __init__
            if (initdocstring is not None and
                (initdocstring == object.__init__.__doc__ or  # for pypy
                 initdocstring.strip() == object.__init__.__doc__)):  # for !pypy
                initdocstring = None
            if not initdocstring:
                # try __new__
                initdocstring = self.get_attr(
                    self.get_attr(self.object, '__new__', None), '__doc__')
                # for new-style classes, no __new__ means default __new__
                if (initdocstring is not None and
                    (initdocstring == object.__new__.__doc__ or  # for pypy
                     initdocstring.strip() == object.__new__.__doc__)):  # for !pypy
                    initdocstring = None
            if initdocstring:
                if content == 'init':
                    docstrings = [initdocstring]
                else:
                    docstrings.append(initdocstring)
        doc = []
        for docstring in docstrings:
            if isinstance(docstring, text_type):
                doc.append(prepare_docstring(docstring, ignore))
            elif isinstance(docstring, str):  # this will not trigger on Py3
                doc.append(prepare_docstring(force_decode(docstring, encoding),
                                             ignore))
        return doc

    def add_content(self, more_content, no_docstring=False):
        # type: (Any, bool) -> None
        if self.doc_as_attr:
            classname = safe_getattr(self.object, '__qualname__', None)
            if not classname:
                classname = safe_getattr(self.object, '__name__', None)
            if classname:
                module = safe_getattr(self.object, '__module__', None)
                parentmodule = safe_getattr(self.parent, '__module__', None)
                if module and module != parentmodule:
                    classname = str(module) + u'.' + str(classname)
                content = ViewList(
                    [_('alias of :class:`%s`') % classname], source='')
                ModuleLevelDocumenter.add_content(self, content,
                                                  no_docstring=True)
        else:
            ModuleLevelDocumenter.add_content(self, more_content)

    def document_members(self, all_members=False):
        # type: (bool) -> None
        if self.doc_as_attr:
            return
        ModuleLevelDocumenter.document_members(self, all_members)

    def generate(self, more_content=None, real_modname=None,
                 check_module=False, all_members=False):
        # type: (Any, str, bool, bool) -> None
        # Do not pass real_modname and use the name from the __module__
        # attribute of the class.
        # If a class gets imported into the module real_modname
        # the analyzer won't find the source of the class, if
        # it looks in real_modname.
        return super(ClassDocumenter, self).generate(more_content=more_content,
                                                     check_module=check_module,
                                                     all_members=all_members)


class ExceptionDocumenter(ClassDocumenter):
    """
    Specialized ClassDocumenter subclass for exceptions.
    """
    objtype = 'exception'
    member_order = 10

    # needs a higher priority than ClassDocumenter
    priority = 10

    @classmethod
    def can_document_member(cls, member, membername, isattr, parent):
        # type: (Any, unicode, bool, Any) -> bool
        return isinstance(member, class_types) and \
            issubclass(member, BaseException)  # type: ignore


class DataDocumenter(ModuleLevelDocumenter):
    """
    Specialized Documenter subclass for data items.
    """
    objtype = 'data'
    member_order = 40
    priority = -10
    option_spec = dict(ModuleLevelDocumenter.option_spec)
    option_spec["annotation"] = annotation_option

    @classmethod
    def can_document_member(cls, member, membername, isattr, parent):
        # type: (Any, unicode, bool, Any) -> bool
        return isinstance(parent, ModuleDocumenter) and isattr

    def add_directive_header(self, sig):
        # type: (unicode) -> None
        ModuleLevelDocumenter.add_directive_header(self, sig)
        sourcename = self.get_sourcename()
        if not self.options.annotation:
            try:
                objrepr = object_description(self.object)
            except ValueError:
                pass
            else:
                self.add_line(u'   :annotation: = ' + objrepr, sourcename)
        elif self.options.annotation is SUPPRESS:
            pass
        else:
            self.add_line(u'   :annotation: %s' % self.options.annotation,
                          sourcename)

    def document_members(self, all_members=False):
        # type: (bool) -> None
        pass

    def get_real_modname(self):
        # type: () -> str
        return self.get_attr(self.parent or self.object, '__module__', None) \
            or self.modname


class MethodDocumenter(DocstringSignatureMixin, ClassLevelDocumenter):  # type: ignore
    """
    Specialized Documenter subclass for methods (normal, static and class).
    """
    objtype = 'method'
    member_order = 50
    priority = 1  # must be more than FunctionDocumenter

    @classmethod
    def can_document_member(cls, member, membername, isattr, parent):
        # type: (Any, unicode, bool, Any) -> bool
        return inspect.isroutine(member) and \
            not isinstance(parent, ModuleDocumenter)

    def import_object(self):
        # type: () -> Any
        ret = ClassLevelDocumenter.import_object(self)
        if not ret:
            return ret

        # to distinguish classmethod/staticmethod
        obj = self.parent.__dict__.get(self.object_name)
        if obj is None:
            obj = self.object

        if isclassmethod(obj):
            self.directivetype = 'classmethod'
            # document class and static members before ordinary ones
            self.member_order = self.member_order - 1
        elif isstaticmethod(obj, cls=self.parent, name=self.object_name):
            self.directivetype = 'staticmethod'
            # document class and static members before ordinary ones
            self.member_order = self.member_order - 1
        else:
            self.directivetype = 'method'
        return ret

    def format_args(self):
        # type: () -> unicode
        if isbuiltin(self.object) or inspect.ismethoddescriptor(self.object):
            # can never get arguments of a C function or method
            return None
        if isstaticmethod(self.object, cls=self.parent, name=self.object_name):
            args = Signature(self.object, bound_method=False).format_args()
        else:
            args = Signature(self.object, bound_method=True).format_args()
        # escape backslashes for reST
        args = args.replace('\\', '\\\\')
        return args

    def document_members(self, all_members=False):
        # type: (bool) -> None
        pass


class AttributeDocumenter(DocstringStripSignatureMixin, ClassLevelDocumenter):  # type: ignore
    """
    Specialized Documenter subclass for attributes.
    """
    objtype = 'attribute'
    member_order = 60
    option_spec = dict(ModuleLevelDocumenter.option_spec)
    option_spec["annotation"] = annotation_option

    # must be higher than the MethodDocumenter, else it will recognize
    # some non-data descriptors as methods
    priority = 10

    @staticmethod
    def is_function_or_method(obj):
        # type: (Any) -> bool
        return isfunction(obj) or isbuiltin(obj) or inspect.ismethod(obj)

    @classmethod
    def can_document_member(cls, member, membername, isattr, parent):
        # type: (Any, unicode, bool, Any) -> bool
        non_attr_types = (type, MethodDescriptorType)
        isdatadesc = isdescriptor(member) and not \
            cls.is_function_or_method(member) and not \
            isinstance(member, non_attr_types) and not \
            type(member).__name__ == "instancemethod"
        # That last condition addresses an obscure case of C-defined
        # methods using a deprecated type in Python 3, that is not otherwise
        # exported anywhere by Python
        return isdatadesc or (not isinstance(parent, ModuleDocumenter) and
                              not inspect.isroutine(member) and
                              not isinstance(member, class_types))

    def document_members(self, all_members=False):
        # type: (bool) -> None
        pass

    def import_object(self):
        # type: () -> Any
        ret = ClassLevelDocumenter.import_object(self)
        if isenumattribute(self.object):
            self.object = self.object.value
        if isdescriptor(self.object) and \
                not self.is_function_or_method(self.object):
            self._datadescriptor = True
        else:
            # if it's not a data descriptor
            self._datadescriptor = False
        return ret

    def get_real_modname(self):
        # type: () -> str
        return self.get_attr(self.parent or self.object, '__module__', None) \
            or self.modname

    def add_directive_header(self, sig):
        # type: (unicode) -> None
        ClassLevelDocumenter.add_directive_header(self, sig)
        sourcename = self.get_sourcename()
        if not self.options.annotation:
            if not self._datadescriptor:
                try:
                    objrepr = object_description(self.object)
                except ValueError:
                    pass
                else:
                    self.add_line(u'   :annotation: = ' + objrepr, sourcename)
        elif self.options.annotation is SUPPRESS:
            pass
        else:
            self.add_line(u'   :annotation: %s' % self.options.annotation,
                          sourcename)

    def add_content(self, more_content, no_docstring=False):
        # type: (Any, bool) -> None
        if not self._datadescriptor:
            # if it's not a data descriptor, its docstring is very probably the
            # wrong thing to display
            no_docstring = True
        ClassLevelDocumenter.add_content(self, more_content, no_docstring)


class InstanceAttributeDocumenter(AttributeDocumenter):
    """
    Specialized Documenter subclass for attributes that cannot be imported
    because they are instance attributes (e.g. assigned in __init__).
    """
    objtype = 'instanceattribute'
    directivetype = 'attribute'
    member_order = 60

    # must be higher than AttributeDocumenter
    priority = 11

    @classmethod
    def can_document_member(cls, member, membername, isattr, parent):
        # type: (Any, unicode, bool, Any) -> bool
        """This documents only INSTANCEATTR members."""
        return isattr and (member is INSTANCEATTR)

    def import_object(self):
        # type: () -> bool
        """Never import anything."""
        # disguise as an attribute
        self.objtype = 'attribute'
        self._datadescriptor = False
        return True

    def add_content(self, more_content, no_docstring=False):
        # type: (Any, bool) -> None
        """Never try to get a docstring from the object."""
        AttributeDocumenter.add_content(self, more_content, no_docstring=True)


def get_documenters(app):
    # type: (Sphinx) -> Dict[unicode, Type[Documenter]]
    """Returns registered Documenter classes"""
    return app.registry.documenters


def autodoc_attrgetter(app, obj, name, *defargs):
    # type: (Sphinx, Any, unicode, Any) -> Any
    """Alternative getattr() for types"""
    for typ, func in iteritems(app.registry.autodoc_attrgettrs):
        if isinstance(obj, typ):
            return func(obj, name, *defargs)

    return safe_getattr(obj, name, *defargs)


def merge_autodoc_default_flags(app, config):
    # type: (Sphinx, Config) -> None
    """This merges the autodoc_default_flags to autodoc_default_options."""
    if not config.autodoc_default_flags:
        return

<<<<<<< HEAD
    logger.warning(__('autodoc_default_flags is now deprecated. '
                      'Please use autodoc_default_options instead.'),
                   type='autodoc')
=======
    # Note: this option will be removed in Sphinx-4.0.  But I marked this as
    # RemovedInSphinx *30* Warning because we have to emit warnings for users
    # who will be still in use with Sphinx-3.x.  So we should replace this by
    # logger.warning() on 3.0.0 release.
    warnings.warn('autodoc_default_flags is now deprecated. '
                  'Please use autodoc_default_options instead.',
                  RemovedInSphinx30Warning)
>>>>>>> e756c209

    for option in config.autodoc_default_flags:
        if isinstance(option, string_types):
            config.autodoc_default_options[option] = None
        else:
            logger.warning(
                __("Ignoring invalid option in autodoc_default_flags: %r"),
                option, type='autodoc'
            )


def setup(app):
    # type: (Sphinx) -> Dict[unicode, Any]
    app.add_autodocumenter(ModuleDocumenter)
    app.add_autodocumenter(ClassDocumenter)
    app.add_autodocumenter(ExceptionDocumenter)
    app.add_autodocumenter(DataDocumenter)
    app.add_autodocumenter(FunctionDocumenter)
    app.add_autodocumenter(MethodDocumenter)
    app.add_autodocumenter(AttributeDocumenter)
    app.add_autodocumenter(InstanceAttributeDocumenter)

    app.add_config_value('autoclass_content', 'class', True)
    app.add_config_value('autodoc_member_order', 'alphabetic', True)
    app.add_config_value('autodoc_default_flags', [], True)
    app.add_config_value('autodoc_default_options', {}, True)
    app.add_config_value('autodoc_docstring_signature', True, True)
    app.add_config_value('autodoc_mock_imports', [], True)
    app.add_config_value('autodoc_warningiserror', True, True)
    app.add_config_value('autodoc_inherit_docstrings', True, True)
    app.add_event('autodoc-process-docstring')
    app.add_event('autodoc-process-signature')
    app.add_event('autodoc-skip-member')

    app.connect('config-inited', merge_autodoc_default_flags)

    return {'version': sphinx.__display_version__, 'parallel_read_safe': True}<|MERGE_RESOLUTION|>--- conflicted
+++ resolved
@@ -20,11 +20,7 @@
 from six import iteritems, itervalues, text_type, class_types, string_types
 
 import sphinx
-<<<<<<< HEAD
-=======
-from sphinx.deprecation import RemovedInSphinx20Warning, RemovedInSphinx30Warning
-from sphinx.errors import ExtensionError
->>>>>>> e756c209
+from sphinx.deprecation import RemovedInSphinx30Warning
 from sphinx.ext.autodoc.importer import mock, import_object, get_object_members
 from sphinx.ext.autodoc.importer import _MockImporter  # to keep compatibility  # NOQA
 from sphinx.locale import _, __
@@ -1447,11 +1443,6 @@
     if not config.autodoc_default_flags:
         return
 
-<<<<<<< HEAD
-    logger.warning(__('autodoc_default_flags is now deprecated. '
-                      'Please use autodoc_default_options instead.'),
-                   type='autodoc')
-=======
     # Note: this option will be removed in Sphinx-4.0.  But I marked this as
     # RemovedInSphinx *30* Warning because we have to emit warnings for users
     # who will be still in use with Sphinx-3.x.  So we should replace this by
@@ -1459,7 +1450,6 @@
     warnings.warn('autodoc_default_flags is now deprecated. '
                   'Please use autodoc_default_options instead.',
                   RemovedInSphinx30Warning)
->>>>>>> e756c209
 
     for option in config.autodoc_default_flags:
         if isinstance(option, string_types):
