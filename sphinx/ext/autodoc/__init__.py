--- conflicted
+++ resolved
@@ -2071,13 +2071,13 @@
         return (inspect.isattributedescriptor(self.object) or
                 super().should_suppress_directive_header())
 
-    def get_doc(self, encoding: str = None, ignore: int = None) -> List[List[str]]:
+    def get_doc(self, ignore: int = None) -> List[List[str]]:
         if not inspect.isattributedescriptor(self.object):
             # the docstring of non datadescriptor is very probably the wrong thing
             # to display
             return []
         else:
-            return super().get_doc(encoding, ignore)  # type: ignore
+            return super().get_doc(ignore)  # type: ignore
 
 
 class SlotsMixin(DataDocumenterMixinBase):
@@ -2197,13 +2197,13 @@
         return (self.object is UNINITIALIZED_ATTR or
                 super().should_suppress_value_header())
 
-    def get_doc(self, encoding: str = None, ignore: int = None) -> List[List[str]]:
+    def get_doc(self, ignore: int = None) -> List[List[str]]:
         if self.object is UNINITIALIZED_ATTR:
             comment = self.get_attribute_comment(self.parent)
             if comment:
                 return [comment]
 
-        return super().get_doc(encoding, ignore)  # type: ignore
+        return super().get_doc(ignore)  # type: ignore
 
     def add_content(self, more_content: Optional[StringList], no_docstring: bool = False
                     ) -> None:
@@ -2337,15 +2337,8 @@
             except ValueError:
                 pass
 
-<<<<<<< HEAD
     def get_doc(self, ignore: int = None) -> List[List[str]]:
-        if not self._datadescriptor:
-            # if it's not a data descriptor, its docstring is very probably the
-            # wrong thing to display
-=======
-    def get_doc(self, encoding: str = None, ignore: int = None) -> List[List[str]]:
         if self.object is INSTANCEATTR:
->>>>>>> a7e10c1d
             return []
 
         try:
