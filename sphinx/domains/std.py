--- conflicted
+++ resolved
@@ -274,11 +274,7 @@
         term['ids'].append(node_id)
 
     std = cast(StandardDomain, env.get_domain('std'))
-<<<<<<< HEAD
-    std.note_object('term', termtext.lower(), new_id, location=(env.docname, lineno))
-=======
-    std.add_object('term', termtext.lower(), env.docname, node_id)
->>>>>>> 8e1cbd24
+    std.note_object('term', termtext.lower(), node_id, location=(env.docname, lineno))
 
     # add an index entry too
     indexnode = addnodes.index()
