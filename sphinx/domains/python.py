"""
    sphinx.domains.python
    ~~~~~~~~~~~~~~~~~~~~~

    The Python domain.

    :copyright: Copyright 2007-2020 by the Sphinx team, see AUTHORS.
    :license: BSD, see LICENSE for details.
"""

import builtins
import inspect
import re
import typing
import warnings
from inspect import Parameter
from typing import Any, Dict, Iterable, Iterator, List, NamedTuple, Tuple, Type
from typing import cast

from docutils import nodes
from docutils.nodes import Element, Node
from docutils.parsers.rst import directives

from sphinx import addnodes
from sphinx.addnodes import pending_xref, desc_signature
from sphinx.application import Sphinx
from sphinx.builders import Builder
from sphinx.deprecation import RemovedInSphinx50Warning
from sphinx.directives import ObjectDescription
from sphinx.domains import Domain, ObjType, Index, IndexEntry
from sphinx.environment import BuildEnvironment
from sphinx.locale import _, __
from sphinx.pycode.ast import ast, parse as ast_parse
from sphinx.roles import XRefRole
from sphinx.util import logging
from sphinx.util.docfields import Field, GroupedField, TypedField
from sphinx.util.docutils import SphinxDirective
from sphinx.util.inspect import signature_from_str
from sphinx.util.nodes import make_id, make_refnode
from sphinx.util.typing import TextlikeNode


logger = logging.getLogger(__name__)


# REs for Python signatures
py_sig_re = re.compile(
    r'''^ ([\w.]*\.)?            # class name(s)
          (\w+)  \s*             # thing name
          (?: \(\s*(.*)\s*\)     # optional: arguments
           (?:\s* -> \s* (.*))?  #           return annotation
          )? $                   # and nothing more
          ''', re.VERBOSE)


pairindextypes = {
    'module':    _('module'),
    'keyword':   _('keyword'),
    'operator':  _('operator'),
    'object':    _('object'),
    'exception': _('exception'),
    'statement': _('statement'),
    'builtin':   _('built-in function'),
}

ObjectEntry = NamedTuple('ObjectEntry', [('docname', str),
                                         ('node_id', str),
                                         ('objtype', str),
                                         ('canonical', bool)])
ModuleEntry = NamedTuple('ModuleEntry', [('docname', str),
                                         ('node_id', str),
                                         ('synopsis', str),
                                         ('platform', str),
                                         ('deprecated', bool)])


def type_to_xref(text: str) -> addnodes.pending_xref:
    """Convert a type string to a cross reference node."""
    if text == 'None':
        reftype = 'obj'
    else:
        reftype = 'class'

    return pending_xref('', nodes.Text(text),
                        refdomain='py', reftype=reftype, reftarget=text)


def _parse_annotation(annotation: str) -> List[Node]:
    """Parse type annotation."""
    def unparse(node: ast.AST) -> List[Node]:
        if isinstance(node, ast.Attribute):
            return [nodes.Text("%s.%s" % (unparse(node.value)[0], node.attr))]
        elif isinstance(node, ast.Expr):
            return unparse(node.value)
        elif isinstance(node, ast.Index):
            return unparse(node.value)
        elif isinstance(node, ast.List):
            result = [addnodes.desc_sig_punctuation('', '[')]  # type: List[Node]
            for elem in node.elts:
                result.extend(unparse(elem))
                result.append(addnodes.desc_sig_punctuation('', ', '))
            result.pop()
            result.append(addnodes.desc_sig_punctuation('', ']'))
            return result
        elif isinstance(node, ast.Module):
            return sum((unparse(e) for e in node.body), [])
        elif isinstance(node, ast.Name):
            return [nodes.Text(node.id)]
        elif isinstance(node, ast.Subscript):
            result = unparse(node.value)
            result.append(addnodes.desc_sig_punctuation('', '['))
            result.extend(unparse(node.slice))
            result.append(addnodes.desc_sig_punctuation('', ']'))
            return result
        elif isinstance(node, ast.Tuple):
            if node.elts:
                result = []
                for elem in node.elts:
                    result.extend(unparse(elem))
                    result.append(addnodes.desc_sig_punctuation('', ', '))
                result.pop()
            else:
                result = [addnodes.desc_sig_punctuation('', '('),
                          addnodes.desc_sig_punctuation('', ')')]

            return result
        else:
            raise SyntaxError  # unsupported syntax

    try:
        tree = ast_parse(annotation)
        result = unparse(tree)
        for i, node in enumerate(result):
            if isinstance(node, nodes.Text):
                result[i] = type_to_xref(str(node))
        return result
    except SyntaxError:
        return [type_to_xref(annotation)]


def _parse_arglist(arglist: str) -> addnodes.desc_parameterlist:
    """Parse a list of arguments using AST parser"""
    params = addnodes.desc_parameterlist(arglist)
    sig = signature_from_str('(%s)' % arglist)
    last_kind = None
    for param in sig.parameters.values():
        if param.kind != param.POSITIONAL_ONLY and last_kind == param.POSITIONAL_ONLY:
            # PEP-570: Separator for Positional Only Parameter: /
            params += addnodes.desc_parameter('', '', addnodes.desc_sig_operator('', '/'))
        if param.kind == param.KEYWORD_ONLY and last_kind in (param.POSITIONAL_OR_KEYWORD,
                                                              param.POSITIONAL_ONLY,
                                                              None):
            # PEP-3102: Separator for Keyword Only Parameter: *
            params += addnodes.desc_parameter('', '', addnodes.desc_sig_operator('', '*'))

        node = addnodes.desc_parameter()
        if param.kind == param.VAR_POSITIONAL:
            node += addnodes.desc_sig_operator('', '*')
            node += addnodes.desc_sig_name('', param.name)
        elif param.kind == param.VAR_KEYWORD:
            node += addnodes.desc_sig_operator('', '**')
            node += addnodes.desc_sig_name('', param.name)
        else:
            node += addnodes.desc_sig_name('', param.name)

        if param.annotation is not param.empty:
            children = _parse_annotation(param.annotation)
            node += addnodes.desc_sig_punctuation('', ':')
            node += nodes.Text(' ')
            node += addnodes.desc_sig_name('', '', *children)  # type: ignore
        if param.default is not param.empty:
            if param.annotation is not param.empty:
                node += nodes.Text(' ')
                node += addnodes.desc_sig_operator('', '=')
                node += nodes.Text(' ')
            else:
                node += addnodes.desc_sig_operator('', '=')
            node += nodes.inline('', param.default, classes=['default_value'],
                                 support_smartquotes=False)

        params += node
        last_kind = param.kind

    if last_kind == Parameter.POSITIONAL_ONLY:
        # PEP-570: Separator for Positional Only Parameter: /
        params += addnodes.desc_parameter('', '', addnodes.desc_sig_operator('', '/'))

    return params


def _pseudo_parse_arglist(signode: desc_signature, arglist: str) -> None:
    """"Parse" a list of arguments separated by commas.

    Arguments can have "optional" annotations given by enclosing them in
    brackets.  Currently, this will split at any comma, even if it's inside a
    string literal (e.g. default argument value).
    """
    paramlist = addnodes.desc_parameterlist()
    stack = [paramlist]  # type: List[Element]
    try:
        for argument in arglist.split(','):
            argument = argument.strip()
            ends_open = ends_close = 0
            while argument.startswith('['):
                stack.append(addnodes.desc_optional())
                stack[-2] += stack[-1]
                argument = argument[1:].strip()
            while argument.startswith(']'):
                stack.pop()
                argument = argument[1:].strip()
            while argument.endswith(']') and not argument.endswith('[]'):
                ends_close += 1
                argument = argument[:-1].strip()
            while argument.endswith('['):
                ends_open += 1
                argument = argument[:-1].strip()
            if argument:
                stack[-1] += addnodes.desc_parameter(argument, argument)
            while ends_open:
                stack.append(addnodes.desc_optional())
                stack[-2] += stack[-1]
                ends_open -= 1
            while ends_close:
                stack.pop()
                ends_close -= 1
        if len(stack) != 1:
            raise IndexError
    except IndexError:
        # if there are too few or too many elements on the stack, just give up
        # and treat the whole argument list as one argument, discarding the
        # already partially populated paramlist node
        paramlist = addnodes.desc_parameterlist()
        paramlist += addnodes.desc_parameter(arglist, arglist)
        signode += paramlist
    else:
        signode += paramlist


# This override allows our inline type specifiers to behave like :class: link
# when it comes to handling "." and "~" prefixes.
class PyXrefMixin:
    def make_xref(self, rolename: str, domain: str, target: str,
                  innernode: Type[TextlikeNode] = nodes.emphasis,
                  contnode: Node = None, env: BuildEnvironment = None) -> Node:
        result = super().make_xref(rolename, domain, target,  # type: ignore
                                   innernode, contnode, env)
        result['refspecific'] = True
        if target.startswith(('.', '~')):
            prefix, result['reftarget'] = target[0], target[1:]
            if prefix == '.':
                text = target[1:]
            elif prefix == '~':
                text = target.split('.')[-1]
            for node in result.traverse(nodes.Text):
                node.parent[node.parent.index(node)] = nodes.Text(text)
                break
        return result

    def make_xrefs(self, rolename: str, domain: str, target: str,
                   innernode: Type[TextlikeNode] = nodes.emphasis,
                   contnode: Node = None, env: BuildEnvironment = None) -> List[Node]:
        delims = r'(\s*[\[\]\(\),](?:\s*or\s)?\s*|\s+or\s+)'
        delims_re = re.compile(delims)
        sub_targets = re.split(delims, target)

        split_contnode = bool(contnode and contnode.astext() == target)

        results = []
        for sub_target in filter(None, sub_targets):
            if split_contnode:
                contnode = nodes.Text(sub_target)

            if delims_re.match(sub_target):
                results.append(contnode or innernode(sub_target, sub_target))
            else:
                results.append(self.make_xref(rolename, domain, sub_target,
                                              innernode, contnode, env))

        return results


class PyField(PyXrefMixin, Field):
    def make_xref(self, rolename: str, domain: str, target: str,
                  innernode: Type[TextlikeNode] = nodes.emphasis,
                  contnode: Node = None, env: BuildEnvironment = None) -> Node:
        if rolename == 'class' and target == 'None':
            # None is not a type, so use obj role instead.
            rolename = 'obj'

        return super().make_xref(rolename, domain, target, innernode, contnode, env)


class PyGroupedField(PyXrefMixin, GroupedField):
    pass


class PyTypedField(PyXrefMixin, TypedField):
    def make_xref(self, rolename: str, domain: str, target: str,
                  innernode: Type[TextlikeNode] = nodes.emphasis,
                  contnode: Node = None, env: BuildEnvironment = None) -> Node:
        if rolename == 'class' and target == 'None':
            # None is not a type, so use obj role instead.
            rolename = 'obj'

        return super().make_xref(rolename, domain, target, innernode, contnode, env)


class PyObject(ObjectDescription):
    """
    Description of a general Python object.

    :cvar allow_nesting: Class is an object that allows for nested namespaces
    :vartype allow_nesting: bool
    """
    option_spec = {
        'noindex': directives.flag,
        'noindexentry': directives.flag,
        'module': directives.unchanged,
        'canonical': directives.unchanged,
        'annotation': directives.unchanged,
    }

    doc_field_types = [
        PyTypedField('parameter', label=_('Parameters'),
                     names=('param', 'parameter', 'arg', 'argument',
                            'keyword', 'kwarg', 'kwparam'),
                     typerolename='class', typenames=('paramtype', 'type'),
                     can_collapse=True),
        PyTypedField('variable', label=_('Variables'), rolename='obj',
                     names=('var', 'ivar', 'cvar'),
                     typerolename='class', typenames=('vartype',),
                     can_collapse=True),
        PyGroupedField('exceptions', label=_('Raises'), rolename='exc',
                       names=('raises', 'raise', 'exception', 'except'),
                       can_collapse=True),
        Field('returnvalue', label=_('Returns'), has_arg=False,
              names=('returns', 'return')),
        PyField('returntype', label=_('Return type'), has_arg=False,
                names=('rtype',), bodyrolename='class'),
    ]

    allow_nesting = False

    def get_signature_prefix(self, sig: str) -> str:
        """May return a prefix to put before the object name in the
        signature.
        """
        return ''

    def needs_arglist(self) -> bool:
        """May return true if an empty argument list is to be generated even if
        the document contains none.
        """
        return False

    def handle_signature(self, sig: str, signode: desc_signature) -> Tuple[str, str]:
        """Transform a Python signature into RST nodes.

        Return (fully qualified name of the thing, classname if any).

        If inside a class, the current class name is handled intelligently:
        * it is stripped from the displayed name if present
        * it is added to the full name (return value) if not present
        """
        m = py_sig_re.match(sig)
        if m is None:
            raise ValueError
        prefix, name, arglist, retann = m.groups()

        # determine module and class name (if applicable), as well as full name
        modname = self.options.get('module', self.env.ref_context.get('py:module'))
        classname = self.env.ref_context.get('py:class')
        if classname:
            add_module = False
            if prefix and (prefix == classname or
                           prefix.startswith(classname + ".")):
                fullname = prefix + name
                # class name is given again in the signature
                prefix = prefix[len(classname):].lstrip('.')
            elif prefix:
                # class name is given in the signature, but different
                # (shouldn't happen)
                fullname = classname + '.' + prefix + name
            else:
                # class name is not given in the signature
                fullname = classname + '.' + name
        else:
            add_module = True
            if prefix:
                classname = prefix.rstrip('.')
                fullname = prefix + name
            else:
                classname = ''
                fullname = name

        signode['module'] = modname
        signode['class'] = classname
        signode['fullname'] = fullname

        sig_prefix = self.get_signature_prefix(sig)
        if sig_prefix:
            signode += addnodes.desc_annotation(sig_prefix, sig_prefix)

        if prefix:
            signode += addnodes.desc_addname(prefix, prefix)
        elif add_module and self.env.config.add_module_names:
            if modname and modname != 'exceptions':
                # exceptions are a special case, since they are documented in the
                # 'exceptions' module.
                nodetext = modname + '.'
                signode += addnodes.desc_addname(nodetext, nodetext)

        signode += addnodes.desc_name(name, name)
        if arglist:
            try:
                signode += _parse_arglist(arglist)
            except SyntaxError:
                # fallback to parse arglist original parser.
                # it supports to represent optional arguments (ex. "func(foo [, bar])")
                _pseudo_parse_arglist(signode, arglist)
            except NotImplementedError as exc:
                logger.warning("could not parse arglist (%r): %s", arglist, exc,
                               location=signode)
                _pseudo_parse_arglist(signode, arglist)
        else:
            if self.needs_arglist():
                # for callables, add an empty parameter list
                signode += addnodes.desc_parameterlist()

        if retann:
            children = _parse_annotation(retann)
            signode += addnodes.desc_returns(retann, '', *children)

        anno = self.options.get('annotation')
        if anno:
            signode += addnodes.desc_annotation(' ' + anno, ' ' + anno)

        return fullname, prefix

    def get_index_text(self, modname: str, name: Tuple[str, str]) -> str:
        """Return the text for the index entry of the object."""
        raise NotImplementedError('must be implemented in subclasses')

    def add_target_and_index(self, name_cls: Tuple[str, str], sig: str,
                             signode: desc_signature) -> None:
        modname = self.options.get('module', self.env.ref_context.get('py:module'))
        fullname = (modname + '.' if modname else '') + name_cls[0]
        node_id = make_id(self.env, self.state.document, '', fullname)
        signode['ids'].append(node_id)

        # Assign old styled node_id(fullname) not to break old hyperlinks (if possible)
        # Note: Will removed in Sphinx-5.0  (RemovedInSphinx50Warning)
        if node_id != fullname and fullname not in self.state.document.ids:
            signode['ids'].append(fullname)

        self.state.document.note_explicit_target(signode)

        domain = cast(PythonDomain, self.env.get_domain('py'))
        domain.note_object(fullname, self.objtype, node_id, location=signode)

<<<<<<< HEAD
        canonical_name = self.options.get('canonical')
        if canonical_name:
            domain.note_object(canonical_name, self.objtype, node_id, canonical=True,
                               location=signode)

        indextext = self.get_index_text(modname, name_cls)
        if indextext:
            self.indexnode['entries'].append(('single', indextext, node_id, '', None))
=======
        if 'noindexentry' not in self.options:
            indextext = self.get_index_text(modname, name_cls)
            if indextext:
                self.indexnode['entries'].append(('single', indextext, node_id, '', None))
>>>>>>> fc7d805b

    def before_content(self) -> None:
        """Handle object nesting before content

        :py:class:`PyObject` represents Python language constructs. For
        constructs that are nestable, such as a Python classes, this method will
        build up a stack of the nesting heirarchy so that it can be later
        de-nested correctly, in :py:meth:`after_content`.

        For constructs that aren't nestable, the stack is bypassed, and instead
        only the most recent object is tracked. This object prefix name will be
        removed with :py:meth:`after_content`.
        """
        prefix = None
        if self.names:
            # fullname and name_prefix come from the `handle_signature` method.
            # fullname represents the full object name that is constructed using
            # object nesting and explicit prefixes. `name_prefix` is the
            # explicit prefix given in a signature
            (fullname, name_prefix) = self.names[-1]
            if self.allow_nesting:
                prefix = fullname
            elif name_prefix:
                prefix = name_prefix.strip('.')
        if prefix:
            self.env.ref_context['py:class'] = prefix
            if self.allow_nesting:
                classes = self.env.ref_context.setdefault('py:classes', [])
                classes.append(prefix)
        if 'module' in self.options:
            modules = self.env.ref_context.setdefault('py:modules', [])
            modules.append(self.env.ref_context.get('py:module'))
            self.env.ref_context['py:module'] = self.options['module']

    def after_content(self) -> None:
        """Handle object de-nesting after content

        If this class is a nestable object, removing the last nested class prefix
        ends further nesting in the object.

        If this class is not a nestable object, the list of classes should not
        be altered as we didn't affect the nesting levels in
        :py:meth:`before_content`.
        """
        classes = self.env.ref_context.setdefault('py:classes', [])
        if self.allow_nesting:
            try:
                classes.pop()
            except IndexError:
                pass
        self.env.ref_context['py:class'] = (classes[-1] if len(classes) > 0
                                            else None)
        if 'module' in self.options:
            modules = self.env.ref_context.setdefault('py:modules', [])
            if modules:
                self.env.ref_context['py:module'] = modules.pop()
            else:
                self.env.ref_context.pop('py:module')


class PyFunction(PyObject):
    """Description of a function."""

    option_spec = PyObject.option_spec.copy()
    option_spec.update({
        'async': directives.flag,
    })

    def get_signature_prefix(self, sig: str) -> str:
        if 'async' in self.options:
            return 'async '
        else:
            return ''

    def needs_arglist(self) -> bool:
        return True

    def add_target_and_index(self, name_cls: Tuple[str, str], sig: str,
                             signode: desc_signature) -> None:
        super().add_target_and_index(name_cls, sig, signode)
        if 'noindexentry' not in self.options:
            modname = self.options.get('module', self.env.ref_context.get('py:module'))
            node_id = signode['ids'][0]

            name, cls = name_cls
            if modname:
                text = _('%s() (in module %s)') % (name, modname)
                self.indexnode['entries'].append(('single', text, node_id, '', None))
            else:
                text = '%s; %s()' % (pairindextypes['builtin'], name)
                self.indexnode['entries'].append(('pair', text, node_id, '', None))

    def get_index_text(self, modname: str, name_cls: Tuple[str, str]) -> str:
        # add index in own add_target_and_index() instead.
        return None


class PyDecoratorFunction(PyFunction):
    """Description of a decorator."""

    def run(self) -> List[Node]:
        # a decorator function is a function after all
        self.name = 'py:function'
        return super().run()

    def handle_signature(self, sig: str, signode: desc_signature) -> Tuple[str, str]:
        ret = super().handle_signature(sig, signode)
        signode.insert(0, addnodes.desc_addname('@', '@'))
        return ret

    def needs_arglist(self) -> bool:
        return False


class PyVariable(PyObject):
    """Description of a variable."""

    option_spec = PyObject.option_spec.copy()
    option_spec.update({
        'type': directives.unchanged,
        'value': directives.unchanged,
    })

    def handle_signature(self, sig: str, signode: desc_signature) -> Tuple[str, str]:
        fullname, prefix = super().handle_signature(sig, signode)

        typ = self.options.get('type')
        if typ:
            annotations = _parse_annotation(typ)
            signode += addnodes.desc_annotation(typ, '', nodes.Text(': '), *annotations)

        value = self.options.get('value')
        if value:
            signode += addnodes.desc_annotation(value, ' = ' + value)

        return fullname, prefix

    def get_index_text(self, modname: str, name_cls: Tuple[str, str]) -> str:
        name, cls = name_cls
        if modname:
            return _('%s (in module %s)') % (name, modname)
        else:
            return _('%s (built-in variable)') % name


class PyClasslike(PyObject):
    """
    Description of a class-like object (classes, interfaces, exceptions).
    """

    option_spec = PyObject.option_spec.copy()
    option_spec.update({
        'final': directives.flag,
    })

    allow_nesting = True

    def get_signature_prefix(self, sig: str) -> str:
        if 'final' in self.options:
            return 'final %s ' % self.objtype
        else:
            return '%s ' % self.objtype

    def get_index_text(self, modname: str, name_cls: Tuple[str, str]) -> str:
        if self.objtype == 'class':
            if not modname:
                return _('%s (built-in class)') % name_cls[0]
            return _('%s (class in %s)') % (name_cls[0], modname)
        elif self.objtype == 'exception':
            return name_cls[0]
        else:
            return ''


class PyMethod(PyObject):
    """Description of a method."""

    option_spec = PyObject.option_spec.copy()
    option_spec.update({
        'abstractmethod': directives.flag,
        'async': directives.flag,
        'classmethod': directives.flag,
        'final': directives.flag,
        'property': directives.flag,
        'staticmethod': directives.flag,
    })

    def needs_arglist(self) -> bool:
        if 'property' in self.options:
            return False
        else:
            return True

    def get_signature_prefix(self, sig: str) -> str:
        prefix = []
        if 'final' in self.options:
            prefix.append('final')
        if 'abstractmethod' in self.options:
            prefix.append('abstract')
        if 'async' in self.options:
            prefix.append('async')
        if 'classmethod' in self.options:
            prefix.append('classmethod')
        if 'property' in self.options:
            prefix.append('property')
        if 'staticmethod' in self.options:
            prefix.append('static')

        if prefix:
            return ' '.join(prefix) + ' '
        else:
            return ''

    def get_index_text(self, modname: str, name_cls: Tuple[str, str]) -> str:
        name, cls = name_cls
        try:
            clsname, methname = name.rsplit('.', 1)
            if modname and self.env.config.add_module_names:
                clsname = '.'.join([modname, clsname])
        except ValueError:
            if modname:
                return _('%s() (in module %s)') % (name, modname)
            else:
                return '%s()' % name

        if 'classmethod' in self.options:
            return _('%s() (%s class method)') % (methname, clsname)
        elif 'property' in self.options:
            return _('%s() (%s property)') % (methname, clsname)
        elif 'staticmethod' in self.options:
            return _('%s() (%s static method)') % (methname, clsname)
        else:
            return _('%s() (%s method)') % (methname, clsname)


class PyClassMethod(PyMethod):
    """Description of a classmethod."""

    option_spec = PyObject.option_spec.copy()

    def run(self) -> List[Node]:
        self.name = 'py:method'
        self.options['classmethod'] = True

        return super().run()


class PyStaticMethod(PyMethod):
    """Description of a staticmethod."""

    option_spec = PyObject.option_spec.copy()

    def run(self) -> List[Node]:
        self.name = 'py:method'
        self.options['staticmethod'] = True

        return super().run()


class PyDecoratorMethod(PyMethod):
    """Description of a decoratormethod."""

    def run(self) -> List[Node]:
        self.name = 'py:method'
        return super().run()

    def handle_signature(self, sig: str, signode: desc_signature) -> Tuple[str, str]:
        ret = super().handle_signature(sig, signode)
        signode.insert(0, addnodes.desc_addname('@', '@'))
        return ret

    def needs_arglist(self) -> bool:
        return False


class PyAttribute(PyObject):
    """Description of an attribute."""

    option_spec = PyObject.option_spec.copy()
    option_spec.update({
        'type': directives.unchanged,
        'value': directives.unchanged,
    })

    def handle_signature(self, sig: str, signode: desc_signature) -> Tuple[str, str]:
        fullname, prefix = super().handle_signature(sig, signode)

        typ = self.options.get('type')
        if typ:
            annotations = _parse_annotation(typ)
            signode += addnodes.desc_annotation(typ, '', nodes.Text(': '), *annotations)

        value = self.options.get('value')
        if value:
            signode += addnodes.desc_annotation(value, ' = ' + value)

        return fullname, prefix

    def get_index_text(self, modname: str, name_cls: Tuple[str, str]) -> str:
        name, cls = name_cls
        try:
            clsname, attrname = name.rsplit('.', 1)
            if modname and self.env.config.add_module_names:
                clsname = '.'.join([modname, clsname])
        except ValueError:
            if modname:
                return _('%s (in module %s)') % (name, modname)
            else:
                return name

        return _('%s (%s attribute)') % (attrname, clsname)


class PyDecoratorMixin:
    """
    Mixin for decorator directives.
    """
    def handle_signature(self, sig: str, signode: desc_signature) -> Tuple[str, str]:
        for cls in self.__class__.__mro__:
            if cls.__name__ != 'DirectiveAdapter':
                warnings.warn('PyDecoratorMixin is deprecated. '
                              'Please check the implementation of %s' % cls,
                              RemovedInSphinx50Warning, stacklevel=2)
                break
        else:
            warnings.warn('PyDecoratorMixin is deprecated',
                          RemovedInSphinx50Warning, stacklevel=2)

        ret = super().handle_signature(sig, signode)  # type: ignore
        signode.insert(0, addnodes.desc_addname('@', '@'))
        return ret

    def needs_arglist(self) -> bool:
        return False


class PyModule(SphinxDirective):
    """
    Directive to mark description of a new module.
    """

    has_content = False
    required_arguments = 1
    optional_arguments = 0
    final_argument_whitespace = False
    option_spec = {
        'platform': lambda x: x,
        'synopsis': lambda x: x,
        'noindex': directives.flag,
        'deprecated': directives.flag,
    }

    def run(self) -> List[Node]:
        domain = cast(PythonDomain, self.env.get_domain('py'))

        modname = self.arguments[0].strip()
        noindex = 'noindex' in self.options
        self.env.ref_context['py:module'] = modname
        ret = []  # type: List[Node]
        if not noindex:
            # note module to the domain
            node_id = make_id(self.env, self.state.document, 'module', modname)
            target = nodes.target('', '', ids=[node_id], ismod=True)
            self.set_source_info(target)

            # Assign old styled node_id not to break old hyperlinks (if possible)
            # Note: Will removed in Sphinx-5.0  (RemovedInSphinx50Warning)
            old_node_id = self.make_old_id(modname)
            if node_id != old_node_id and old_node_id not in self.state.document.ids:
                target['ids'].append(old_node_id)

            self.state.document.note_explicit_target(target)

            domain.note_module(modname,
                               node_id,
                               self.options.get('synopsis', ''),
                               self.options.get('platform', ''),
                               'deprecated' in self.options)
            domain.note_object(modname, 'module', node_id, location=target)

            # the platform and synopsis aren't printed; in fact, they are only
            # used in the modindex currently
            ret.append(target)
            indextext = '%s; %s' % (pairindextypes['module'], modname)
            inode = addnodes.index(entries=[('pair', indextext, node_id, '', None)])
            ret.append(inode)
        return ret

    def make_old_id(self, name: str) -> str:
        """Generate old styled node_id.

        Old styled node_id is incompatible with docutils' node_id.
        It can contain dots and hyphens.

        .. note:: Old styled node_id was mainly used until Sphinx-3.0.
        """
        return 'module-%s' % name


class PyCurrentModule(SphinxDirective):
    """
    This directive is just to tell Sphinx that we're documenting
    stuff in module foo, but links to module foo won't lead here.
    """

    has_content = False
    required_arguments = 1
    optional_arguments = 0
    final_argument_whitespace = False
    option_spec = {}  # type: Dict

    def run(self) -> List[Node]:
        modname = self.arguments[0].strip()
        if modname == 'None':
            self.env.ref_context.pop('py:module', None)
        else:
            self.env.ref_context['py:module'] = modname
        return []


class PyXRefRole(XRefRole):
    def process_link(self, env: BuildEnvironment, refnode: Element,
                     has_explicit_title: bool, title: str, target: str) -> Tuple[str, str]:
        refnode['py:module'] = env.ref_context.get('py:module')
        refnode['py:class'] = env.ref_context.get('py:class')
        if not has_explicit_title:
            title = title.lstrip('.')    # only has a meaning for the target
            target = target.lstrip('~')  # only has a meaning for the title
            # if the first character is a tilde, don't display the module/class
            # parts of the contents
            if title[0:1] == '~':
                title = title[1:]
                dot = title.rfind('.')
                if dot != -1:
                    title = title[dot + 1:]
        # if the first character is a dot, search more specific namespaces first
        # else search builtins first
        if target[0:1] == '.':
            target = target[1:]
            refnode['refspecific'] = True
        return title, target


def filter_meta_fields(app: Sphinx, domain: str, objtype: str, content: Element) -> None:
    """Filter ``:meta:`` field from its docstring."""
    if domain != 'py':
        return

    for node in content:
        if isinstance(node, nodes.field_list):
            fields = cast(List[nodes.field], node)
            for field in fields:
                field_name = cast(nodes.field_body, field[0]).astext().strip()
                if field_name == 'meta' or field_name.startswith('meta '):
                    node.remove(field)
                    break


class PythonModuleIndex(Index):
    """
    Index subclass to provide the Python module index.
    """

    name = 'modindex'
    localname = _('Python Module Index')
    shortname = _('modules')

    def generate(self, docnames: Iterable[str] = None
                 ) -> Tuple[List[Tuple[str, List[IndexEntry]]], bool]:
        content = {}  # type: Dict[str, List[IndexEntry]]
        # list of prefixes to ignore
        ignores = None  # type: List[str]
        ignores = self.domain.env.config['modindex_common_prefix']  # type: ignore
        ignores = sorted(ignores, key=len, reverse=True)
        # list of all modules, sorted by module name
        modules = sorted(self.domain.data['modules'].items(),
                         key=lambda x: x[0].lower())
        # sort out collapsable modules
        prev_modname = ''
        num_toplevels = 0
        for modname, (docname, node_id, synopsis, platforms, deprecated) in modules:
            if docnames and docname not in docnames:
                continue

            for ignore in ignores:
                if modname.startswith(ignore):
                    modname = modname[len(ignore):]
                    stripped = ignore
                    break
            else:
                stripped = ''

            # we stripped the whole module name?
            if not modname:
                modname, stripped = stripped, ''

            entries = content.setdefault(modname[0].lower(), [])

            package = modname.split('.')[0]
            if package != modname:
                # it's a submodule
                if prev_modname == package:
                    # first submodule - make parent a group head
                    if entries:
                        last = entries[-1]
                        entries[-1] = IndexEntry(last[0], 1, last[2], last[3],
                                                 last[4], last[5], last[6])
                elif not prev_modname.startswith(package):
                    # submodule without parent in list, add dummy entry
                    entries.append(IndexEntry(stripped + package, 1, '', '', '', '', ''))
                subtype = 2
            else:
                num_toplevels += 1
                subtype = 0

            qualifier = _('Deprecated') if deprecated else ''
            entries.append(IndexEntry(stripped + modname, subtype, docname,
                                      node_id, platforms, qualifier, synopsis))
            prev_modname = modname

        # apply heuristics when to collapse modindex at page load:
        # only collapse if number of toplevel modules is larger than
        # number of submodules
        collapse = len(modules) - num_toplevels < num_toplevels

        # sort by first letter
        sorted_content = sorted(content.items())

        return sorted_content, collapse


class PythonDomain(Domain):
    """Python language domain."""
    name = 'py'
    label = 'Python'
    object_types = {
        'function':     ObjType(_('function'),      'func', 'obj'),
        'data':         ObjType(_('data'),          'data', 'obj'),
        'class':        ObjType(_('class'),         'class', 'exc', 'obj'),
        'exception':    ObjType(_('exception'),     'exc', 'class', 'obj'),
        'method':       ObjType(_('method'),        'meth', 'obj'),
        'classmethod':  ObjType(_('class method'),  'meth', 'obj'),
        'staticmethod': ObjType(_('static method'), 'meth', 'obj'),
        'attribute':    ObjType(_('attribute'),     'attr', 'obj'),
        'module':       ObjType(_('module'),        'mod', 'obj'),
    }  # type: Dict[str, ObjType]

    directives = {
        'function':        PyFunction,
        'data':            PyVariable,
        'class':           PyClasslike,
        'exception':       PyClasslike,
        'method':          PyMethod,
        'classmethod':     PyClassMethod,
        'staticmethod':    PyStaticMethod,
        'attribute':       PyAttribute,
        'module':          PyModule,
        'currentmodule':   PyCurrentModule,
        'decorator':       PyDecoratorFunction,
        'decoratormethod': PyDecoratorMethod,
    }
    roles = {
        'data':  PyXRefRole(),
        'exc':   PyXRefRole(),
        'func':  PyXRefRole(fix_parens=True),
        'class': PyXRefRole(),
        'const': PyXRefRole(),
        'attr':  PyXRefRole(),
        'meth':  PyXRefRole(fix_parens=True),
        'mod':   PyXRefRole(),
        'obj':   PyXRefRole(),
    }
    initial_data = {
        'objects': {},  # fullname -> docname, objtype
        'modules': {},  # modname -> docname, synopsis, platform, deprecated
    }  # type: Dict[str, Dict[str, Tuple[Any]]]
    indices = [
        PythonModuleIndex,
    ]

    @property
    def objects(self) -> Dict[str, ObjectEntry]:
        return self.data.setdefault('objects', {})  # fullname -> ObjectEntry

    def note_object(self, name: str, objtype: str, node_id: str,
                    canonical: bool = False, location: Any = None) -> None:
        """Note a python object for cross reference.

        .. versionadded:: 2.1
        """
        if name in self.objects:
            other = self.objects[name]
            logger.warning(__('duplicate object description of %s, '
                              'other instance in %s, use :noindex: for one of them'),
                           name, other.docname, location=location)
        self.objects[name] = ObjectEntry(self.env.docname, node_id, objtype, canonical)

    @property
    def modules(self) -> Dict[str, ModuleEntry]:
        return self.data.setdefault('modules', {})  # modname -> ModuleEntry

    def note_module(self, name: str, node_id: str, synopsis: str,
                    platform: str, deprecated: bool) -> None:
        """Note a python module for cross reference.

        .. versionadded:: 2.1
        """
        self.modules[name] = ModuleEntry(self.env.docname, node_id,
                                         synopsis, platform, deprecated)

    def clear_doc(self, docname: str) -> None:
        for fullname, obj in list(self.objects.items()):
            if obj.docname == docname:
                del self.objects[fullname]
        for modname, mod in list(self.modules.items()):
            if mod.docname == docname:
                del self.modules[modname]

    def merge_domaindata(self, docnames: List[str], otherdata: Dict) -> None:
        # XXX check duplicates?
        for fullname, obj in otherdata['objects'].items():
            if obj.docname in docnames:
                self.objects[fullname] = obj
        for modname, mod in otherdata['modules'].items():
            if mod.docname in docnames:
                self.modules[modname] = mod

    def find_obj(self, env: BuildEnvironment, modname: str, classname: str,
                 name: str, type: str, searchmode: int = 0
                 ) -> List[Tuple[str, ObjectEntry]]:
        """Find a Python object for "name", perhaps using the given module
        and/or classname.  Returns a list of (name, object entry) tuples.
        """
        # skip parens
        if name[-2:] == '()':
            name = name[:-2]

        if not name:
            return []

        matches = []  # type: List[Tuple[str, ObjectEntry]]

        newname = None
        if searchmode == 1:
            if type is None:
                objtypes = list(self.object_types)
            else:
                objtypes = self.objtypes_for_role(type)
            if objtypes is not None:
                if modname and classname:
                    fullname = modname + '.' + classname + '.' + name
                    if fullname in self.objects and self.objects[fullname].objtype in objtypes:
                        newname = fullname
                if not newname:
                    if modname and modname + '.' + name in self.objects and \
                       self.objects[modname + '.' + name].objtype in objtypes:
                        newname = modname + '.' + name
                    elif name in self.objects and self.objects[name].objtype in objtypes:
                        newname = name
                    else:
                        # "fuzzy" searching mode
                        searchname = '.' + name
                        matches = [(oname, self.objects[oname]) for oname in self.objects
                                   if oname.endswith(searchname) and
                                   self.objects[oname].objtype in objtypes]
        else:
            # NOTE: searching for exact match, object type is not considered
            if name in self.objects:
                newname = name
            elif type == 'mod':
                # only exact matches allowed for modules
                return []
            elif classname and classname + '.' + name in self.objects:
                newname = classname + '.' + name
            elif modname and modname + '.' + name in self.objects:
                newname = modname + '.' + name
            elif modname and classname and \
                    modname + '.' + classname + '.' + name in self.objects:
                newname = modname + '.' + classname + '.' + name
        if newname is not None:
            matches.append((newname, self.objects[newname]))
        return matches

    def resolve_xref(self, env: BuildEnvironment, fromdocname: str, builder: Builder,
                     type: str, target: str, node: pending_xref, contnode: Element
                     ) -> Element:
        modname = node.get('py:module')
        clsname = node.get('py:class')
        searchmode = 1 if node.hasattr('refspecific') else 0
        matches = self.find_obj(env, modname, clsname, target,
                                type, searchmode)

        if not matches and type == 'attr':
            # fallback to meth (for property)
            matches = self.find_obj(env, modname, clsname, target, 'meth', searchmode)

        if not matches:
            return None
        elif len(matches) > 1:
            logger.warning(__('more than one target found for cross-reference %r: %s'),
                           target, ', '.join(match[0] for match in matches),
                           type='ref', subtype='python', location=node)
        name, obj = matches[0]

        if obj[2] == 'module':
            return self._make_module_refnode(builder, fromdocname, name, contnode)
        else:
            return make_refnode(builder, fromdocname, obj[0], obj[1], contnode, name)

    def resolve_any_xref(self, env: BuildEnvironment, fromdocname: str, builder: Builder,
                         target: str, node: pending_xref, contnode: Element
                         ) -> List[Tuple[str, Element]]:
        modname = node.get('py:module')
        clsname = node.get('py:class')
        results = []  # type: List[Tuple[str, Element]]

        # always search in "refspecific" mode with the :any: role
        matches = self.find_obj(env, modname, clsname, target, None, 1)
        for name, obj in matches:
            if obj[2] == 'module':
                results.append(('py:mod',
                                self._make_module_refnode(builder, fromdocname,
                                                          name, contnode)))
            else:
                results.append(('py:' + self.role_for_objtype(obj[2]),
                                make_refnode(builder, fromdocname, obj[0], obj[1],
                                             contnode, name)))
        return results

    def _make_module_refnode(self, builder: Builder, fromdocname: str, name: str,
                             contnode: Node) -> Element:
        # get additional info for modules
        module = self.modules[name]
        title = name
        if module.synopsis:
            title += ': ' + module.synopsis
        if module.deprecated:
            title += _(' (deprecated)')
        if module.platform:
            title += ' (' + module.platform + ')'
        return make_refnode(builder, fromdocname, module.docname, module.node_id,
                            contnode, title)

    def get_objects(self) -> Iterator[Tuple[str, str, str, str, str, int]]:
        for modname, mod in self.modules.items():
            yield (modname, modname, 'module', mod.docname, mod.node_id, 0)
        for refname, obj in self.objects.items():
            if obj.objtype != 'module':  # modules are already handled
                if obj.canonical:
                    # canonical names are not full-text searchable.
                    yield (refname, refname, obj.objtype, obj.docname, obj.node_id, -1)
                else:
                    yield (refname, refname, obj.objtype, obj.docname, obj.node_id, 1)

    def get_full_qualified_name(self, node: Element) -> str:
        modname = node.get('py:module')
        clsname = node.get('py:class')
        target = node.get('reftarget')
        if target is None:
            return None
        else:
            return '.'.join(filter(None, [modname, clsname, target]))


def builtin_resolver(app: Sphinx, env: BuildEnvironment,
                     node: pending_xref, contnode: Element) -> Element:
    """Do not emit nitpicky warnings for built-in types."""
    def istyping(s: str) -> bool:
        if s.startswith('typing.'):
            s = s.split('.', 1)[1]

        return s in typing.__all__  # type: ignore

    if node.get('refdomain') != 'py':
        return None
    elif node.get('reftype') in ('class', 'obj') and node.get('reftarget') == 'None':
        return contnode
    elif node.get('reftype') in ('class', 'exc'):
        reftarget = node.get('reftarget')
        if inspect.isclass(getattr(builtins, reftarget, None)):
            # built-in class
            return contnode
        elif istyping(reftarget):
            # typing class
            return contnode

    return None


def setup(app: Sphinx) -> Dict[str, Any]:
    app.setup_extension('sphinx.directives')

    app.add_domain(PythonDomain)
    app.connect('object-description-transform', filter_meta_fields)
    app.connect('missing-reference', builtin_resolver, priority=900)

    return {
        'version': 'builtin',
        'env_version': 3,
        'parallel_read_safe': True,
        'parallel_write_safe': True,
    }<|MERGE_RESOLUTION|>--- conflicted
+++ resolved
@@ -458,21 +458,15 @@
         domain = cast(PythonDomain, self.env.get_domain('py'))
         domain.note_object(fullname, self.objtype, node_id, location=signode)
 
-<<<<<<< HEAD
         canonical_name = self.options.get('canonical')
         if canonical_name:
             domain.note_object(canonical_name, self.objtype, node_id, canonical=True,
                                location=signode)
 
-        indextext = self.get_index_text(modname, name_cls)
-        if indextext:
-            self.indexnode['entries'].append(('single', indextext, node_id, '', None))
-=======
         if 'noindexentry' not in self.options:
             indextext = self.get_index_text(modname, name_cls)
             if indextext:
                 self.indexnode['entries'].append(('single', indextext, node_id, '', None))
->>>>>>> fc7d805b
 
     def before_content(self) -> None:
         """Handle object nesting before content
