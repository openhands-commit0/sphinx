# -*- coding: utf-8 -*-
"""
    sphinx.domains.python
    ~~~~~~~~~~~~~~~~~~~~~

    The Python domain.

    :copyright: Copyright 2007-2016 by the Sphinx team, see AUTHORS.
    :license: BSD, see LICENSE for details.
"""

import re

from six import iteritems

from docutils import nodes
from docutils.parsers.rst import Directive, directives

from sphinx import addnodes
from sphinx.roles import XRefRole
from sphinx.locale import l_, _
from sphinx.domains import Domain, ObjType, Index
from sphinx.directives import ObjectDescription
from sphinx.util import logging
from sphinx.util.nodes import make_refnode
from sphinx.util.docfields import Field, GroupedField, TypedField

if False:
    # For type annotation
    from typing import Any, Dict, Iterable, Iterator, List, Tuple, Union  # NOQA
    from sphinx.application import Sphinx  # NOQA
    from sphinx.builders import Builder  # NOQA
    from sphinx.environment import BuildEnvironment  # NOQA

logger = logging.getLogger(__name__)


# REs for Python signatures
py_sig_re = re.compile(
    r'''^ ([\w.]*\.)?            # class name(s)
          (\w+)  \s*             # thing name
          (?: \((.*)\)           # optional: arguments
           (?:\s* -> \s* (.*))?  #           return annotation
          )? $                   # and nothing more
          ''', re.VERBOSE)


def _pseudo_parse_arglist(signode, arglist):
    # type: (addnodes.desc_signature, unicode) -> None
    """"Parse" a list of arguments separated by commas.

    Arguments can have "optional" annotations given by enclosing them in
    brackets.  Currently, this will split at any comma, even if it's inside a
    string literal (e.g. default argument value).
    """
    paramlist = addnodes.desc_parameterlist()
    stack = [paramlist]
    try:
        for argument in arglist.split(','):
            argument = argument.strip()
            ends_open = ends_close = 0
            while argument.startswith('['):
                stack.append(addnodes.desc_optional())
                stack[-2] += stack[-1]
                argument = argument[1:].strip()
            while argument.startswith(']'):
                stack.pop()
                argument = argument[1:].strip()
            while argument.endswith(']') and not argument.endswith('[]'):
                ends_close += 1
                argument = argument[:-1].strip()
            while argument.endswith('['):
                ends_open += 1
                argument = argument[:-1].strip()
            if argument:
                stack[-1] += addnodes.desc_parameter(argument, argument)
            while ends_open:
                stack.append(addnodes.desc_optional())
                stack[-2] += stack[-1]
                ends_open -= 1
            while ends_close:
                stack.pop()
                ends_close -= 1
        if len(stack) != 1:
            raise IndexError
    except IndexError:
        # if there are too few or too many elements on the stack, just give up
        # and treat the whole argument list as one argument, discarding the
        # already partially populated paramlist node
        signode += addnodes.desc_parameterlist()
        signode[-1] += addnodes.desc_parameter(arglist, arglist)
    else:
        signode += paramlist


# This override allows our inline type specifiers to behave like :class: link
# when it comes to handling "." and "~" prefixes.
class PyXrefMixin(object):
    def make_xref(self, rolename, domain, target, innernode=nodes.emphasis,
<<<<<<< HEAD
                  contnode=None):
        # type: (unicode, unicode, unicode, nodes.Node, nodes.Node) -> nodes.Node
        result = super(PyXrefMixin, self).make_xref(rolename, domain, target,  # type: ignore
                                                    innernode, contnode)
=======
                  contnode=None, env=None):
        result = super(PyXrefMixin, self).make_xref(rolename, domain, target,
                                                    innernode, contnode, env)
>>>>>>> 741acb04
        result['refspecific'] = True
        if target.startswith(('.', '~')):
            prefix, result['reftarget'] = target[0], target[1:]
            if prefix == '.':
                text = target[1:]
            elif prefix == '~':
                text = target.split('.')[-1]
            for node in result.traverse(nodes.Text):
                node.parent[node.parent.index(node)] = nodes.Text(text)
                break
        return result

    def make_xrefs(self, rolename, domain, target, innernode=nodes.emphasis,
<<<<<<< HEAD
                   contnode=None):
        # type: (unicode, unicode, unicode, nodes.Node, nodes.Node) -> List[nodes.Node]
        delims = r'(\s*[\[\]\(\),](?:\s*or\s)?\s*|\s+or\s+)'
=======
                   contnode=None, env=None):
        delims = '(\s*[\[\]\(\),](?:\s*or\s)?\s*|\s+or\s+)'
>>>>>>> 741acb04
        delims_re = re.compile(delims)
        sub_targets = re.split(delims, target)

        split_contnode = bool(contnode and contnode.astext() == target)

        results = []
        for sub_target in sub_targets:
            if split_contnode:
                contnode = nodes.Text(sub_target)

            if delims_re.match(sub_target):  # type: ignore
                results.append(contnode or innernode(sub_target, sub_target))
            else:
                results.append(self.make_xref(rolename, domain, sub_target,
                                              innernode, contnode, env))

        return results


class PyField(PyXrefMixin, Field):
    pass


class PyGroupedField(PyXrefMixin, GroupedField):
    pass


class PyTypedField(PyXrefMixin, TypedField):
    pass


class PyObject(ObjectDescription):
    """
    Description of a general Python object.
    """
    option_spec = {
        'noindex': directives.flag,
        'module': directives.unchanged,
        'annotation': directives.unchanged,
    }

    doc_field_types = [
        PyTypedField('parameter', label=l_('Parameters'),
                     names=('param', 'parameter', 'arg', 'argument',
                            'keyword', 'kwarg', 'kwparam'),
                     typerolename='obj', typenames=('paramtype', 'type'),
                     can_collapse=True),
        PyTypedField('variable', label=l_('Variables'), rolename='obj',
                     names=('var', 'ivar', 'cvar'),
                     typerolename='obj', typenames=('vartype',),
                     can_collapse=True),
        PyGroupedField('exceptions', label=l_('Raises'), rolename='exc',
                       names=('raises', 'raise', 'exception', 'except'),
                       can_collapse=True),
        Field('returnvalue', label=l_('Returns'), has_arg=False,
              names=('returns', 'return')),
        PyField('returntype', label=l_('Return type'), has_arg=False,
                names=('rtype',), bodyrolename='obj'),
    ]

    def get_signature_prefix(self, sig):
        # type: (unicode) -> unicode
        """May return a prefix to put before the object name in the
        signature.
        """
        return ''

    def needs_arglist(self):
        # type: () -> bool
        """May return true if an empty argument list is to be generated even if
        the document contains none.
        """
        return False

    def handle_signature(self, sig, signode):
        # type: (unicode, addnodes.desc_signature) -> Tuple[unicode, unicode]
        """Transform a Python signature into RST nodes.

        Return (fully qualified name of the thing, classname if any).

        If inside a class, the current class name is handled intelligently:
        * it is stripped from the displayed name if present
        * it is added to the full name (return value) if not present
        """
        m = py_sig_re.match(sig)  # type: ignore
        if m is None:
            raise ValueError
        name_prefix, name, arglist, retann = m.groups()

        # determine module and class name (if applicable), as well as full name
        modname = self.options.get(
            'module', self.env.ref_context.get('py:module'))
        classname = self.env.ref_context.get('py:class')
        if classname:
            add_module = False
            if name_prefix and name_prefix.startswith(classname):
                fullname = name_prefix + name
                # class name is given again in the signature
                name_prefix = name_prefix[len(classname):].lstrip('.')
            elif name_prefix:
                # class name is given in the signature, but different
                # (shouldn't happen)
                fullname = classname + '.' + name_prefix + name
            else:
                # class name is not given in the signature
                fullname = classname + '.' + name
        else:
            add_module = True
            if name_prefix:
                classname = name_prefix.rstrip('.')
                fullname = name_prefix + name
            else:
                classname = ''
                fullname = name

        signode['module'] = modname
        signode['class'] = classname
        signode['fullname'] = fullname

        sig_prefix = self.get_signature_prefix(sig)
        if sig_prefix:
            signode += addnodes.desc_annotation(sig_prefix, sig_prefix)

        if name_prefix:
            signode += addnodes.desc_addname(name_prefix, name_prefix)
        # exceptions are a special case, since they are documented in the
        # 'exceptions' module.
        elif add_module and self.env.config.add_module_names:
            modname = self.options.get(
                'module', self.env.ref_context.get('py:module'))
            if modname and modname != 'exceptions':
                nodetext = modname + '.'
                signode += addnodes.desc_addname(nodetext, nodetext)

        anno = self.options.get('annotation')

        signode += addnodes.desc_name(name, name)
        if not arglist:
            if self.needs_arglist():
                # for callables, add an empty parameter list
                signode += addnodes.desc_parameterlist()
            if retann:
                signode += addnodes.desc_returns(retann, retann)
            if anno:
                signode += addnodes.desc_annotation(' ' + anno, ' ' + anno)
            return fullname, name_prefix

        _pseudo_parse_arglist(signode, arglist)
        if retann:
            signode += addnodes.desc_returns(retann, retann)
        if anno:
            signode += addnodes.desc_annotation(' ' + anno, ' ' + anno)
        return fullname, name_prefix

    def get_index_text(self, modname, name):
        # type: (unicode, unicode) -> unicode
        """Return the text for the index entry of the object."""
        raise NotImplementedError('must be implemented in subclasses')

    def add_target_and_index(self, name_cls, sig, signode):
        # type: (unicode, unicode, addnodes.desc_signature) -> None
        modname = self.options.get(
            'module', self.env.ref_context.get('py:module'))
        fullname = (modname and modname + '.' or '') + name_cls[0]
        # note target
        if fullname not in self.state.document.ids:
            signode['names'].append(fullname)
            signode['ids'].append(fullname)
            signode['first'] = (not self.names)
            self.state.document.note_explicit_target(signode)
            objects = self.env.domaindata['py']['objects']
            if fullname in objects:
                self.state_machine.reporter.warning(
                    'duplicate object description of %s, ' % fullname +
                    'other instance in ' +
                    self.env.doc2path(objects[fullname][0]) +
                    ', use :noindex: for one of them',
                    line=self.lineno)
            objects[fullname] = (self.env.docname, self.objtype)

        indextext = self.get_index_text(modname, name_cls)
        if indextext:
            self.indexnode['entries'].append(('single', indextext,
                                              fullname, '', None))

    def before_content(self):
        # type: () -> None
        # needed for automatic qualification of members (reset in subclasses)
        self.clsname_set = False

    def after_content(self):
        # type: () -> None
        if self.clsname_set:
            self.env.ref_context.pop('py:class', None)


class PyModulelevel(PyObject):
    """
    Description of an object on module level (functions, data).
    """

    def needs_arglist(self):
        # type: () -> bool
        return self.objtype == 'function'

    def get_index_text(self, modname, name_cls):
        # type: (unicode, unicode) -> unicode
        if self.objtype == 'function':
            if not modname:
                return _('%s() (built-in function)') % name_cls[0]
            return _('%s() (in module %s)') % (name_cls[0], modname)
        elif self.objtype == 'data':
            if not modname:
                return _('%s (built-in variable)') % name_cls[0]
            return _('%s (in module %s)') % (name_cls[0], modname)
        else:
            return ''


class PyClasslike(PyObject):
    """
    Description of a class-like object (classes, interfaces, exceptions).
    """

    def get_signature_prefix(self, sig):
        # type: (unicode) -> unicode
        return self.objtype + ' '

    def get_index_text(self, modname, name_cls):
        # type: (unicode, unicode) -> unicode
        if self.objtype == 'class':
            if not modname:
                return _('%s (built-in class)') % name_cls[0]
            return _('%s (class in %s)') % (name_cls[0], modname)
        elif self.objtype == 'exception':
            return name_cls[0]
        else:
            return ''

    def before_content(self):
        # type: () -> None
        PyObject.before_content(self)
        if self.names:
            self.env.ref_context['py:class'] = self.names[0][0]
            self.clsname_set = True


class PyClassmember(PyObject):
    """
    Description of a class member (methods, attributes).
    """

    def needs_arglist(self):
        # type: () -> bool
        return self.objtype.endswith('method')

    def get_signature_prefix(self, sig):
        # type: (unicode) -> unicode
        if self.objtype == 'staticmethod':
            return 'static '
        elif self.objtype == 'classmethod':
            return 'classmethod '
        return ''

    def get_index_text(self, modname, name_cls):
        # type: (unicode, unicode) -> unicode
        name, cls = name_cls
        add_modules = self.env.config.add_module_names
        if self.objtype == 'method':
            try:
                clsname, methname = name.rsplit('.', 1)
            except ValueError:
                if modname:
                    return _('%s() (in module %s)') % (name, modname)
                else:
                    return '%s()' % name
            if modname and add_modules:
                return _('%s() (%s.%s method)') % (methname, modname, clsname)
            else:
                return _('%s() (%s method)') % (methname, clsname)
        elif self.objtype == 'staticmethod':
            try:
                clsname, methname = name.rsplit('.', 1)
            except ValueError:
                if modname:
                    return _('%s() (in module %s)') % (name, modname)
                else:
                    return '%s()' % name
            if modname and add_modules:
                return _('%s() (%s.%s static method)') % (methname, modname,
                                                          clsname)
            else:
                return _('%s() (%s static method)') % (methname, clsname)
        elif self.objtype == 'classmethod':
            try:
                clsname, methname = name.rsplit('.', 1)
            except ValueError:
                if modname:
                    return _('%s() (in module %s)') % (name, modname)
                else:
                    return '%s()' % name
            if modname:
                return _('%s() (%s.%s class method)') % (methname, modname,
                                                         clsname)
            else:
                return _('%s() (%s class method)') % (methname, clsname)
        elif self.objtype == 'attribute':
            try:
                clsname, attrname = name.rsplit('.', 1)
            except ValueError:
                if modname:
                    return _('%s (in module %s)') % (name, modname)
                else:
                    return name
            if modname and add_modules:
                return _('%s (%s.%s attribute)') % (attrname, modname, clsname)
            else:
                return _('%s (%s attribute)') % (attrname, clsname)
        else:
            return ''

    def before_content(self):
        # type: () -> None
        PyObject.before_content(self)
        lastname = self.names and self.names[-1][1]
        if lastname and not self.env.ref_context.get('py:class'):
            self.env.ref_context['py:class'] = lastname.strip('.')
            self.clsname_set = True


class PyDecoratorMixin(object):
    """
    Mixin for decorator directives.
    """
    def handle_signature(self, sig, signode):
        # type: (unicode, addnodes.desc_signature) -> Tuple[unicode, unicode]
        ret = super(PyDecoratorMixin, self).handle_signature(sig, signode)  # type: ignore
        signode.insert(0, addnodes.desc_addname('@', '@'))
        return ret

    def needs_arglist(self):
        # type: () -> bool
        return False


class PyDecoratorFunction(PyDecoratorMixin, PyModulelevel):
    """
    Directive to mark functions meant to be used as decorators.
    """
    def run(self):
        # type: () -> List[nodes.Node]
        # a decorator function is a function after all
        self.name = 'py:function'
        return PyModulelevel.run(self)


class PyDecoratorMethod(PyDecoratorMixin, PyClassmember):
    """
    Directive to mark methods meant to be used as decorators.
    """
    def run(self):
        # type: () -> List[nodes.Node]
        self.name = 'py:method'
        return PyClassmember.run(self)


class PyModule(Directive):
    """
    Directive to mark description of a new module.
    """

    has_content = False
    required_arguments = 1
    optional_arguments = 0
    final_argument_whitespace = False
    option_spec = {
        'platform': lambda x: x,
        'synopsis': lambda x: x,
        'noindex': directives.flag,
        'deprecated': directives.flag,
    }

    def run(self):
        # type: () -> List[nodes.Node]
        env = self.state.document.settings.env
        modname = self.arguments[0].strip()
        noindex = 'noindex' in self.options
        env.ref_context['py:module'] = modname
        ret = []
        if not noindex:
            env.domaindata['py']['modules'][modname] = \
                (env.docname, self.options.get('synopsis', ''),
                 self.options.get('platform', ''), 'deprecated' in self.options)
            # make a duplicate entry in 'objects' to facilitate searching for
            # the module in PythonDomain.find_obj()
            env.domaindata['py']['objects'][modname] = (env.docname, 'module')
            targetnode = nodes.target('', '', ids=['module-' + modname],
                                      ismod=True)
            self.state.document.note_explicit_target(targetnode)
            # the platform and synopsis aren't printed; in fact, they are only
            # used in the modindex currently
            ret.append(targetnode)
            indextext = _('%s (module)') % modname
            inode = addnodes.index(entries=[('single', indextext,
                                             'module-' + modname, '', None)])
            ret.append(inode)
        return ret


class PyCurrentModule(Directive):
    """
    This directive is just to tell Sphinx that we're documenting
    stuff in module foo, but links to module foo won't lead here.
    """

    has_content = False
    required_arguments = 1
    optional_arguments = 0
    final_argument_whitespace = False
    option_spec = {}  # type: Dict

    def run(self):
        # type: () -> List[nodes.Node]
        env = self.state.document.settings.env
        modname = self.arguments[0].strip()
        if modname == 'None':
            env.ref_context.pop('py:module', None)
        else:
            env.ref_context['py:module'] = modname
        return []


class PyXRefRole(XRefRole):
    def process_link(self, env, refnode, has_explicit_title, title, target):
        # type: (BuildEnvironment, nodes.Node, bool, unicode, unicode) -> Tuple[unicode, unicode]  # NOQA
        refnode['py:module'] = env.ref_context.get('py:module')
        refnode['py:class'] = env.ref_context.get('py:class')
        if not has_explicit_title:
            title = title.lstrip('.')    # only has a meaning for the target
            target = target.lstrip('~')  # only has a meaning for the title
            # if the first character is a tilde, don't display the module/class
            # parts of the contents
            if title[0:1] == '~':
                title = title[1:]
                dot = title.rfind('.')
                if dot != -1:
                    title = title[dot + 1:]
        # if the first character is a dot, search more specific namespaces first
        # else search builtins first
        if target[0:1] == '.':
            target = target[1:]
            refnode['refspecific'] = True
        return title, target


class PythonModuleIndex(Index):
    """
    Index subclass to provide the Python module index.
    """

    name = 'modindex'
    localname = l_('Python Module Index')
    shortname = l_('modules')

    def generate(self, docnames=None):
        # type: (Iterable[unicode]) -> Tuple[List[Tuple[unicode, List[List[Union[unicode, int]]]]], bool]  # NOQA
        content = {}  # type: Dict[unicode, List]
        # list of prefixes to ignore
        ignores = None  # type: List[unicode]
        ignores = self.domain.env.config['modindex_common_prefix']  # type: ignore
        ignores = sorted(ignores, key=len, reverse=True)
        # list of all modules, sorted by module name
        modules = sorted(iteritems(self.domain.data['modules']),
                         key=lambda x: x[0].lower())
        # sort out collapsable modules
        prev_modname = ''
        num_toplevels = 0
        for modname, (docname, synopsis, platforms, deprecated) in modules:
            if docnames and docname not in docnames:
                continue

            for ignore in ignores:
                if modname.startswith(ignore):
                    modname = modname[len(ignore):]
                    stripped = ignore
                    break
            else:
                stripped = ''

            # we stripped the whole module name?
            if not modname:
                modname, stripped = stripped, ''

            entries = content.setdefault(modname[0].lower(), [])

            package = modname.split('.')[0]
            if package != modname:
                # it's a submodule
                if prev_modname == package:
                    # first submodule - make parent a group head
                    if entries:
                        entries[-1][1] = 1
                elif not prev_modname.startswith(package):
                    # submodule without parent in list, add dummy entry
                    entries.append([stripped + package, 1, '', '', '', '', ''])
                subtype = 2
            else:
                num_toplevels += 1
                subtype = 0

            qualifier = deprecated and _('Deprecated') or ''
            entries.append([stripped + modname, subtype, docname,
                            'module-' + stripped + modname, platforms,
                            qualifier, synopsis])
            prev_modname = modname

        # apply heuristics when to collapse modindex at page load:
        # only collapse if number of toplevel modules is larger than
        # number of submodules
        collapse = len(modules) - num_toplevels < num_toplevels

        # sort by first letter
        sorted_content = sorted(iteritems(content))

        return sorted_content, collapse


class PythonDomain(Domain):
    """Python language domain."""
    name = 'py'
    label = 'Python'
    object_types = {
        'function':     ObjType(l_('function'),      'func', 'obj'),
        'data':         ObjType(l_('data'),          'data', 'obj'),
        'class':        ObjType(l_('class'),         'class', 'exc', 'obj'),
        'exception':    ObjType(l_('exception'),     'exc', 'class', 'obj'),
        'method':       ObjType(l_('method'),        'meth', 'obj'),
        'classmethod':  ObjType(l_('class method'),  'meth', 'obj'),
        'staticmethod': ObjType(l_('static method'), 'meth', 'obj'),
        'attribute':    ObjType(l_('attribute'),     'attr', 'obj'),
        'module':       ObjType(l_('module'),        'mod', 'obj'),
    }  # type: Dict[unicode, ObjType]

    directives = {
        'function':        PyModulelevel,
        'data':            PyModulelevel,
        'class':           PyClasslike,
        'exception':       PyClasslike,
        'method':          PyClassmember,
        'classmethod':     PyClassmember,
        'staticmethod':    PyClassmember,
        'attribute':       PyClassmember,
        'module':          PyModule,
        'currentmodule':   PyCurrentModule,
        'decorator':       PyDecoratorFunction,
        'decoratormethod': PyDecoratorMethod,
    }
    roles = {
        'data':  PyXRefRole(),
        'exc':   PyXRefRole(),
        'func':  PyXRefRole(fix_parens=True),
        'class': PyXRefRole(),
        'const': PyXRefRole(),
        'attr':  PyXRefRole(),
        'meth':  PyXRefRole(fix_parens=True),
        'mod':   PyXRefRole(),
        'obj':   PyXRefRole(),
    }
    initial_data = {
        'objects': {},  # fullname -> docname, objtype
        'modules': {},  # modname -> docname, synopsis, platform, deprecated
    }  # type: Dict[unicode, Dict[unicode, Tuple[Any]]]
    indices = [
        PythonModuleIndex,
    ]

    def clear_doc(self, docname):
        # type: (unicode) -> None
        for fullname, (fn, _l) in list(self.data['objects'].items()):
            if fn == docname:
                del self.data['objects'][fullname]
        for modname, (fn, _x, _x, _x) in list(self.data['modules'].items()):
            if fn == docname:
                del self.data['modules'][modname]

    def merge_domaindata(self, docnames, otherdata):
        # type: (List[unicode], Dict) -> None
        # XXX check duplicates?
        for fullname, (fn, objtype) in otherdata['objects'].items():
            if fn in docnames:
                self.data['objects'][fullname] = (fn, objtype)
        for modname, data in otherdata['modules'].items():
            if data[0] in docnames:
                self.data['modules'][modname] = data

    def find_obj(self, env, modname, classname, name, type, searchmode=0):
        # type: (BuildEnvironment, unicode, unicode, unicode, unicode, int) -> List[Tuple[unicode, Any]]  # NOQA
        """Find a Python object for "name", perhaps using the given module
        and/or classname.  Returns a list of (name, object entry) tuples.
        """
        # skip parens
        if name[-2:] == '()':
            name = name[:-2]

        if not name:
            return []

        objects = self.data['objects']
        matches = []  # type: List[Tuple[unicode, Any]]

        newname = None
        if searchmode == 1:
            if type is None:
                objtypes = list(self.object_types)
            else:
                objtypes = self.objtypes_for_role(type)
            if objtypes is not None:
                if modname and classname:
                    fullname = modname + '.' + classname + '.' + name
                    if fullname in objects and objects[fullname][1] in objtypes:
                        newname = fullname
                if not newname:
                    if modname and modname + '.' + name in objects and \
                       objects[modname + '.' + name][1] in objtypes:
                        newname = modname + '.' + name
                    elif name in objects and objects[name][1] in objtypes:
                        newname = name
                    else:
                        # "fuzzy" searching mode
                        searchname = '.' + name
                        matches = [(oname, objects[oname]) for oname in objects
                                   if oname.endswith(searchname) and
                                   objects[oname][1] in objtypes]
        else:
            # NOTE: searching for exact match, object type is not considered
            if name in objects:
                newname = name
            elif type == 'mod':
                # only exact matches allowed for modules
                return []
            elif classname and classname + '.' + name in objects:
                newname = classname + '.' + name
            elif modname and modname + '.' + name in objects:
                newname = modname + '.' + name
            elif modname and classname and \
                    modname + '.' + classname + '.' + name in objects:
                newname = modname + '.' + classname + '.' + name
            # special case: builtin exceptions have module "exceptions" set
            elif type == 'exc' and '.' not in name and \
                    'exceptions.' + name in objects:
                newname = 'exceptions.' + name
            # special case: object methods
            elif type in ('func', 'meth') and '.' not in name and \
                    'object.' + name in objects:
                newname = 'object.' + name
        if newname is not None:
            matches.append((newname, objects[newname]))
        return matches

    def resolve_xref(self, env, fromdocname, builder,
                     type, target, node, contnode):
        # type: (BuildEnvironment, unicode, Builder, unicode, unicode, nodes.Node, nodes.Node) -> nodes.Node  # NOQA
        modname = node.get('py:module')
        clsname = node.get('py:class')
        searchmode = node.hasattr('refspecific') and 1 or 0
        matches = self.find_obj(env, modname, clsname, target,
                                type, searchmode)
        if not matches:
            return None
        elif len(matches) > 1:
            logger.warning('more than one target found for cross-reference %r: %s',
                           target, ', '.join(match[0] for match in matches),
                           location=node)
        name, obj = matches[0]

        if obj[1] == 'module':
            return self._make_module_refnode(builder, fromdocname, name,
                                             contnode)
        else:
            return make_refnode(builder, fromdocname, obj[0], name,
                                contnode, name)

    def resolve_any_xref(self, env, fromdocname, builder, target,
                         node, contnode):
        # type: (BuildEnvironment, unicode, Builder, unicode, nodes.Node, nodes.Node) -> List[Tuple[unicode, nodes.Node]]  # NOQA
        modname = node.get('py:module')
        clsname = node.get('py:class')
        results = []  # type: List[Tuple[unicode, nodes.Node]]

        # always search in "refspecific" mode with the :any: role
        matches = self.find_obj(env, modname, clsname, target, None, 1)
        for name, obj in matches:
            if obj[1] == 'module':
                results.append(('py:mod',
                                self._make_module_refnode(builder, fromdocname,
                                                          name, contnode)))
            else:
                results.append(('py:' + self.role_for_objtype(obj[1]),
                                make_refnode(builder, fromdocname, obj[0], name,
                                             contnode, name)))
        return results

    def _make_module_refnode(self, builder, fromdocname, name, contnode):
        # type: (Builder, unicode, unicode, nodes.Node) -> nodes.Node
        # get additional info for modules
        docname, synopsis, platform, deprecated = self.data['modules'][name]
        title = name
        if synopsis:
            title += ': ' + synopsis
        if deprecated:
            title += _(' (deprecated)')
        if platform:
            title += ' (' + platform + ')'
        return make_refnode(builder, fromdocname, docname,
                            'module-' + name, contnode, title)

    def get_objects(self):
        # type: () -> Iterator[Tuple[unicode, unicode, unicode, unicode, unicode, int]]
        for modname, info in iteritems(self.data['modules']):
            yield (modname, modname, 'module', info[0], 'module-' + modname, 0)
        for refname, (docname, type) in iteritems(self.data['objects']):
            if type != 'module':  # modules are already handled
                yield (refname, refname, type, docname, refname, 1)


def setup(app):
    # type: (Sphinx) -> Dict[unicode, Any]
    app.add_domain(PythonDomain)

    return {
        'version': 'builtin',
        'parallel_read_safe': True,
        'parallel_write_safe': True,
    }<|MERGE_RESOLUTION|>--- conflicted
+++ resolved
@@ -97,16 +97,10 @@
 # when it comes to handling "." and "~" prefixes.
 class PyXrefMixin(object):
     def make_xref(self, rolename, domain, target, innernode=nodes.emphasis,
-<<<<<<< HEAD
-                  contnode=None):
-        # type: (unicode, unicode, unicode, nodes.Node, nodes.Node) -> nodes.Node
+                  contnode=None, env=None):
+        # type: (unicode, unicode, unicode, nodes.Node, nodes.Node, BuildEnvironment) -> nodes.Node
         result = super(PyXrefMixin, self).make_xref(rolename, domain, target,  # type: ignore
-                                                    innernode, contnode)
-=======
-                  contnode=None, env=None):
-        result = super(PyXrefMixin, self).make_xref(rolename, domain, target,
                                                     innernode, contnode, env)
->>>>>>> 741acb04
         result['refspecific'] = True
         if target.startswith(('.', '~')):
             prefix, result['reftarget'] = target[0], target[1:]
@@ -120,14 +114,9 @@
         return result
 
     def make_xrefs(self, rolename, domain, target, innernode=nodes.emphasis,
-<<<<<<< HEAD
-                   contnode=None):
-        # type: (unicode, unicode, unicode, nodes.Node, nodes.Node) -> List[nodes.Node]
+                   contnode=None, env=None):
+        # type: (unicode, unicode, unicode, nodes.Node, nodes.Node, BuildEnvironment) -> List[nodes.Node]
         delims = r'(\s*[\[\]\(\),](?:\s*or\s)?\s*|\s+or\s+)'
-=======
-                   contnode=None, env=None):
-        delims = '(\s*[\[\]\(\),](?:\s*or\s)?\s*|\s+or\s+)'
->>>>>>> 741acb04
         delims_re = re.compile(delims)
         sub_targets = re.split(delims, target)
 
