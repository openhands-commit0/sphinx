--- conflicted
+++ resolved
@@ -255,15 +255,11 @@
 
 
 def setup(app):
-<<<<<<< HEAD
     # type: (Sphinx) -> None
-    app.add_domain(JavaScriptDomain)
-=======
     app.add_domain(JavaScriptDomain)
 
     return {
         'version': 'builtin',
         'parallel_read_safe': True,
         'parallel_write_safe': True,
-    }
->>>>>>> 6bb90305
+    }