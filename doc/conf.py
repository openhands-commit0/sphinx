# -*- coding: utf-8 -*-
#
# Sphinx documentation build configuration file

import re

import sphinx


extensions = ['sphinx.ext.autodoc', 'sphinx.ext.doctest', 'sphinx.ext.todo',
              'sphinx.ext.autosummary', 'sphinx.ext.extlinks',
              'sphinx.ext.viewcode']

master_doc = 'contents'
templates_path = ['_templates']
exclude_patterns = ['_build']

project = 'Sphinx'
copyright = '2007-2018, Georg Brandl and the Sphinx team'
version = sphinx.__display_version__
release = version
show_authors = True

html_theme = 'sphinx13'
html_theme_path = ['_themes']
modindex_common_prefix = ['sphinx.']
html_static_path = ['_static']
html_sidebars = {'index': ['indexsidebar.html', 'searchbox.html']}
html_additional_pages = {'index': 'index.html'}
html_use_opensearch = 'http://sphinx-doc.org'

htmlhelp_basename = 'Sphinxdoc'

epub_theme = 'epub'
epub_basename = 'sphinx'
epub_author = 'Georg Brandl'
epub_publisher = 'http://sphinx-doc.org/'
epub_uid = 'web-site'
epub_scheme = 'url'
epub_identifier = epub_publisher
epub_pre_files = [('index.xhtml', 'Welcome')]
epub_post_files = [('install.xhtml', 'Installing Sphinx'),
                   ('develop.xhtml', 'Sphinx development')]
epub_exclude_files = ['_static/opensearch.xml', '_static/doctools.js',
                      '_static/jquery.js', '_static/searchtools.js',
                      '_static/underscore.js', '_static/basic.css',
                      'search.html', '_static/websupport.js']
epub_fix_images = False
epub_max_image_width = 0
epub_show_urls = 'inline'
epub_use_index = False
epub_guide = (('toc', 'contents.xhtml', u'Table of Contents'),)
epub_description = 'Sphinx documentation generator system manual'

latex_documents = [('contents', 'sphinx.tex', 'Sphinx Documentation',
                    'Georg Brandl', 'manual', 1)]
latex_logo = '_static/sphinx.png'
latex_elements = {
    'fontpkg': r'''
\usepackage[sc]{mathpazo}
\usepackage[scaled]{helvet}
\usepackage{courier}
''',
    'passoptionstopackages': '\\PassOptionsToPackage{svgnames}{xcolor}',
<<<<<<< HEAD
    'preamble': '\\DeclareUnicodeCharacter{229E}{\\ensuremath{\\boxplus}}',
=======
    'preamble': '\\fvset{fontsize=auto}',
>>>>>>> d8b9baf1
    # fix missing index entry due to RTD doing only once pdflatex after makeindex
    'printindex': r'''
\IfFileExists{\jobname.ind}
             {\footnotesize\raggedright\printindex}
             {\begin{sphinxtheindex}\end{sphinxtheindex}}
''',
}
latex_show_urls = 'footnote'

autodoc_member_order = 'groupwise'
todo_include_todos = True
extlinks = {'duref': ('http://docutils.sourceforge.net/docs/ref/rst/'
                      'restructuredtext.html#%s', ''),
            'durole': ('http://docutils.sourceforge.net/docs/ref/rst/'
                       'roles.html#%s', ''),
            'dudir': ('http://docutils.sourceforge.net/docs/ref/rst/'
                      'directives.html#%s', '')}

man_pages = [
    ('contents', 'sphinx-all', 'Sphinx documentation generator system manual',
     'Georg Brandl', 1),
    ('man/sphinx-build', 'sphinx-build', 'Sphinx documentation generator tool',
     '', 1),
    ('man/sphinx-quickstart', 'sphinx-quickstart', 'Sphinx documentation '
     'template generator', '', 1),
    ('man/sphinx-apidoc', 'sphinx-apidoc', 'Sphinx API doc generator tool',
     '', 1),
    ('man/sphinx-autogen', 'sphinx-autogen', 'Generate autodoc stub pages',
     '', 1),
]

texinfo_documents = [
    ('contents', 'sphinx', 'Sphinx Documentation', 'Georg Brandl',
     'Sphinx', 'The Sphinx documentation builder.', 'Documentation tools',
     1),
]

# We're not using intersphinx right now, but if we did, this would be part of
# the mapping:
intersphinx_mapping = {'python': ('https://docs.python.org/2/', None)}

# Sphinx document translation with sphinx gettext feature uses these settings:
locale_dirs = ['locale/']
gettext_compact = False


# -- Extension interface -------------------------------------------------------

from sphinx import addnodes  # noqa

event_sig_re = re.compile(r'([a-zA-Z-]+)\s*\((.*)\)')


def parse_event(env, sig, signode):
    m = event_sig_re.match(sig)
    if not m:
        signode += addnodes.desc_name(sig, sig)
        return sig
    name, args = m.groups()
    signode += addnodes.desc_name(name, name)
    plist = addnodes.desc_parameterlist()
    for arg in args.split(','):
        arg = arg.strip()
        plist += addnodes.desc_parameter(arg, arg)
    signode += plist
    return name


def setup(app):
    from sphinx.ext.autodoc import cut_lines
    from sphinx.util.docfields import GroupedField
    app.connect('autodoc-process-docstring', cut_lines(4, what=['module']))
    app.add_object_type('confval', 'confval',
                        objname='configuration value',
                        indextemplate='pair: %s; configuration value')
    fdesc = GroupedField('parameter', label='Parameters',
                         names=['param'], can_collapse=True)
    app.add_object_type('event', 'event', 'pair: %s; event', parse_event,
                        doc_field_types=[fdesc])<|MERGE_RESOLUTION|>--- conflicted
+++ resolved
@@ -62,11 +62,8 @@
 \usepackage{courier}
 ''',
     'passoptionstopackages': '\\PassOptionsToPackage{svgnames}{xcolor}',
-<<<<<<< HEAD
     'preamble': '\\DeclareUnicodeCharacter{229E}{\\ensuremath{\\boxplus}}',
-=======
-    'preamble': '\\fvset{fontsize=auto}',
->>>>>>> d8b9baf1
+    'fvset': '\\fvset{fontsize=auto}',
     # fix missing index entry due to RTD doing only once pdflatex after makeindex
     'printindex': r'''
 \IfFileExists{\jobname.ind}
