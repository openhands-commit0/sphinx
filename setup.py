import os
import sys
from distutils import log
from io import StringIO

from setuptools import find_packages, setup

import sphinx

with open('README.rst') as f:
    long_desc = f.read()

if sys.version_info < (3, 6):
    print('ERROR: Sphinx requires at least Python 3.6 to run.')
    sys.exit(1)

install_requires = [
    'sphinxcontrib-applehelp',
    'sphinxcontrib-devhelp',
    'sphinxcontrib-jsmath',
    'sphinxcontrib-htmlhelp',
    'sphinxcontrib-serializinghtml',
    'sphinxcontrib-qthelp',
    'Jinja2>=2.3',
    'Pygments>=2.0',
<<<<<<< HEAD
    'docutils>=0.14',
=======
    'docutils>=0.12,<0.17',
>>>>>>> 1df14a48
    'snowballstemmer>=1.1',
    'babel>=1.3',
    'alabaster>=0.7,<0.8',
    'imagesize',
    'requests>=2.5.0',
    'setuptools',
    'packaging',
]

extras_require = {
    # Environment Marker works for wheel 0.24 or later
    ':sys_platform=="win32"': [
        'colorama>=0.3.5',
    ],
    'docs': [
        'sphinxcontrib-websupport',
    ],
    'lint': [
        'flake8>=3.5.0',
        'isort',
        'mypy>=0.800',
        'docutils-stubs',
    ],
    'test': [
        'pytest',
        'pytest-cov',
        'html5lib',
        "typed_ast; python_version < '3.8'",
        'cython',
    ],
}

# Provide a "compile_catalog" command that also creates the translated
# JavaScript files if Babel is available.

cmdclass = {}


class Tee:
    def __init__(self, stream):
        self.stream = stream
        self.buffer = StringIO()

    def write(self, s):
        self.stream.write(s)
        self.buffer.write(s)

    def flush(self):
        self.stream.flush()


try:
    from json import dump

    from babel.messages.frontend import compile_catalog
    from babel.messages.pofile import read_po
except ImportError:
    pass
else:
    class compile_catalog_plusjs(compile_catalog):
        """
        An extended command that writes all message strings that occur in
        JavaScript files to a JavaScript file along with the .mo file.

        Unfortunately, babel's setup command isn't built very extensible, so
        most of the run() code is duplicated here.
        """

        def run(self):
            try:
                sys.stderr = Tee(sys.stderr)
                compile_catalog.run(self)
            finally:
                if sys.stderr.buffer.getvalue():
                    print("Compiling failed.")
                    sys.exit(1)

            if isinstance(self.domain, list):
                for domain in self.domain:
                    self._run_domain_js(domain)
            else:
                self._run_domain_js(self.domain)

        def _run_domain_js(self, domain):
            po_files = []
            js_files = []

            if not self.input_file:
                if self.locale:
                    po_files.append((self.locale,
                                     os.path.join(self.directory, self.locale,
                                                  'LC_MESSAGES',
                                                  domain + '.po')))
                    js_files.append(os.path.join(self.directory, self.locale,
                                                 'LC_MESSAGES',
                                                 domain + '.js'))
                else:
                    for locale in os.listdir(self.directory):
                        po_file = os.path.join(self.directory, locale,
                                               'LC_MESSAGES',
                                               domain + '.po')
                        if os.path.exists(po_file):
                            po_files.append((locale, po_file))
                            js_files.append(os.path.join(self.directory, locale,
                                                         'LC_MESSAGES',
                                                         domain + '.js'))
            else:
                po_files.append((self.locale, self.input_file))
                if self.output_file:
                    js_files.append(self.output_file)
                else:
                    js_files.append(os.path.join(self.directory, self.locale,
                                                 'LC_MESSAGES',
                                                 domain + '.js'))

            for js_file, (locale, po_file) in zip(js_files, po_files):
                with open(po_file, encoding='utf8') as infile:
                    catalog = read_po(infile, locale)

                if catalog.fuzzy and not self.use_fuzzy:
                    continue

                log.info('writing JavaScript strings in catalog %r to %r',
                         po_file, js_file)

                jscatalog = {}
                for message in catalog:
                    if any(x[0].endswith(('.js', '.js_t', '.html'))
                           for x in message.locations):
                        msgid = message.id
                        if isinstance(msgid, (list, tuple)):
                            msgid = msgid[0]
                        jscatalog[msgid] = message.string

                with open(js_file, 'wt', encoding='utf8') as outfile:
                    outfile.write('Documentation.addTranslations(')
                    dump({
                        'messages': jscatalog,
                        'plural_expr': catalog.plural_expr,
                        'locale': str(catalog.locale)
                    }, outfile, sort_keys=True, indent=4)
                    outfile.write(');')

    cmdclass['compile_catalog'] = compile_catalog_plusjs


setup(
    name='Sphinx',
    version=sphinx.__version__,
    url='http://sphinx-doc.org/',
    download_url='https://pypi.org/project/Sphinx/',
    license='BSD',
    author='Georg Brandl',
    author_email='georg@python.org',
    description='Python documentation generator',
    long_description=long_desc,
    long_description_content_type='text/x-rst',
    project_urls={
        "Code": "https://github.com/sphinx-doc/sphinx",
        "Issue tracker": "https://github.com/sphinx-doc/sphinx/issues",
    },
    zip_safe=False,
    classifiers=[
        'Development Status :: 5 - Production/Stable',
        'Environment :: Console',
        'Environment :: Web Environment',
        'Intended Audience :: Developers',
        'Intended Audience :: Education',
        'Intended Audience :: End Users/Desktop',
        'Intended Audience :: Science/Research',
        'Intended Audience :: System Administrators',
        'License :: OSI Approved :: BSD License',
        'Operating System :: OS Independent',
        'Programming Language :: Python',
        'Programming Language :: Python :: 3',
        'Programming Language :: Python :: 3 :: Only',
        'Programming Language :: Python :: 3.6',
        'Programming Language :: Python :: 3.7',
        'Programming Language :: Python :: 3.8',
        'Programming Language :: Python :: 3.9',
        'Programming Language :: Python :: Implementation :: CPython',
        'Programming Language :: Python :: Implementation :: PyPy',
        'Framework :: Setuptools Plugin',
        'Framework :: Sphinx',
        'Framework :: Sphinx :: Extension',
        'Framework :: Sphinx :: Theme',
        'Topic :: Documentation',
        'Topic :: Documentation :: Sphinx',
        'Topic :: Internet :: WWW/HTTP :: Site Management',
        'Topic :: Printing',
        'Topic :: Software Development',
        'Topic :: Software Development :: Documentation',
        'Topic :: Text Processing',
        'Topic :: Text Processing :: General',
        'Topic :: Text Processing :: Indexing',
        'Topic :: Text Processing :: Markup',
        'Topic :: Text Processing :: Markup :: HTML',
        'Topic :: Text Processing :: Markup :: LaTeX',
        'Topic :: Utilities',
    ],
    platforms='any',
    packages=find_packages(exclude=['tests', 'utils']),
    package_data = {
        'sphinx': ['py.typed'],
    },
    include_package_data=True,
    entry_points={
        'console_scripts': [
            'sphinx-build = sphinx.cmd.build:main',
            'sphinx-quickstart = sphinx.cmd.quickstart:main',
            'sphinx-apidoc = sphinx.ext.apidoc:main',
            'sphinx-autogen = sphinx.ext.autosummary.generate:main',
        ],
        'distutils.commands': [
            'build_sphinx = sphinx.setup_command:BuildDoc',
        ],
    },
    python_requires=">=3.6",
    install_requires=install_requires,
    extras_require=extras_require,
    cmdclass=cmdclass,
)<|MERGE_RESOLUTION|>--- conflicted
+++ resolved
@@ -23,11 +23,7 @@
     'sphinxcontrib-qthelp',
     'Jinja2>=2.3',
     'Pygments>=2.0',
-<<<<<<< HEAD
-    'docutils>=0.14',
-=======
-    'docutils>=0.12,<0.17',
->>>>>>> 1df14a48
+    'docutils>=0.14,<0.17',
     'snowballstemmer>=1.1',
     'babel>=1.3',
     'alabaster>=0.7,<0.8',
