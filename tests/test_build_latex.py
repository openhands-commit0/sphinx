# -*- coding: utf-8 -*-
"""
    test_build_latex
    ~~~~~~~~~~~~~~~~

    Test the build process with LaTeX builder with the test root.

    :copyright: Copyright 2007-2016 by the Sphinx team, see AUTHORS.
    :license: BSD, see LICENSE for details.
"""
from __future__ import print_function

import os
import re
from itertools import product
from subprocess import Popen, PIPE
from shutil import copyfile

from six import PY3
import pytest

from sphinx.errors import SphinxError
from sphinx.util.osutil import cd, ensuredir
from sphinx.util import docutils
from sphinx.writers.latex import LaTeXTranslator

from util import SkipTest, remove_unicode_literals, strip_escseq, skip_if
from test_build_html import ENV_WARNINGS


LATEX_ENGINES = ['pdflatex', 'lualatex', 'xelatex']
DOCCLASSES = ['howto', 'manual']
STYLEFILES = ['article.cls', 'fancyhdr.sty', 'titlesec.sty', 'amsmath.sty',
              'framed.sty', 'color.sty', 'fancyvrb.sty', 'threeparttable.sty',
              'fncychap.sty', 'geometry.sty', 'kvoptions.sty', 'hyperref.sty']

LATEX_WARNINGS = ENV_WARNINGS + """\
%(root)s/index.rst:\\d+: WARNING: unknown option: &option
%(root)s/index.rst:\\d+: WARNING: citation not found: missing
%(root)s/index.rst:\\d+: WARNING: no matching candidate for image URI u'foo.\\*'
%(root)s/index.rst:\\d+: WARNING: Could not lex literal_block as "c". Highlighting skipped.
"""

if PY3:
    LATEX_WARNINGS = remove_unicode_literals(LATEX_WARNINGS)


# only run latex if all needed packages are there
def kpsetest(*filenames):
    try:
        p = Popen(['kpsewhich'] + list(filenames), stdout=PIPE)
    except OSError:
        # no kpsewhich... either no tex distribution is installed or it is
        # a "strange" one -- don't bother running latex
        return False
    else:
        p.communicate()
        if p.returncode != 0:
            # not found
            return False
        # found
        return True


# compile latex document with app.config.latex_engine
def compile_latex_document(app):
    # now, try to run latex over it
    with cd(app.outdir):
        try:
            ensuredir(app.config.latex_engine)
            # keep a copy of latex file for this engine in case test fails
            copyfile('SphinxTests.tex',
                     app.config.latex_engine + '/SphinxTests.tex')
            p = Popen([app.config.latex_engine,
                       '--interaction=nonstopmode',
                       '-output-directory=%s' % app.config.latex_engine,
                       'SphinxTests.tex'],
                      stdout=PIPE, stderr=PIPE)
        except OSError:  # most likely the latex executable was not found
            raise SkipTest
        else:
            stdout, stderr = p.communicate()
            if p.returncode != 0:
                print(stdout)
                print(stderr)
                assert False, '%s exited with return code %s' % (
                    app.config.latex_engine, p.returncode)


def skip_if_stylefiles_notfound(testfunc):
    if kpsetest(*STYLEFILES) is False:
        msg = 'not running latex, the required styles do not seem to be installed'
        return skip_if(True, msg)(testfunc)
    else:
        return testfunc


@skip_if_stylefiles_notfound
@pytest.mark.parametrize(
    "engine,docclass",
    product(LATEX_ENGINES, DOCCLASSES),
)
@pytest.mark.sphinx('latex')
def test_build_latex_doc(app, status, warning, engine, docclass):
    app.config.latex_engine = engine
    app.config.latex_documents[0] = app.config.latex_documents[0][:4] + (docclass,)

    LaTeXTranslator.ignore_missing_images = True
    app.builder.build_all()

    # file from latex_additional_files
    assert (app.outdir / 'svgimg.svg').isfile()

    compile_latex_document(app)


@pytest.mark.sphinx('latex')
def test_writer(app, status, warning):
    app.builder.build_all()
    result = (app.outdir / 'SphinxTests.tex').text(encoding='utf8')

    assert ('\\begin{sphinxfigure-in-table}\n\\centering\n\\capstart\n'
            '\\noindent\\sphinxincludegraphics{{img}.png}\n'
            '\\sphinxfigcaption{figure in table}\\label{\\detokenize{markup:id7}}'
            '\\end{sphinxfigure-in-table}\\relax' in result)

    assert ('\\begin{wrapfigure}{r}{0pt}\n\\centering\n'
            '\\noindent\\sphinxincludegraphics{{rimg}.png}\n'
            '\\caption{figure with align option}\\label{\\detokenize{markup:id8}}'
            '\\end{wrapfigure}' in result)

    assert ('\\begin{wrapfigure}{r}{0.500\\linewidth}\n\\centering\n'
            '\\noindent\\sphinxincludegraphics{{rimg}.png}\n'
            '\\caption{figure with align \\& figwidth option}'
            '\\label{\\detokenize{markup:id9}}'
            '\\end{wrapfigure}' in result)

    assert ('\\begin{wrapfigure}{r}{3cm}\n\\centering\n'
            '\\noindent\\sphinxincludegraphics[width=3cm]{{rimg}.png}\n'
            '\\caption{figure with align \\& width option}'
            '\\label{\\detokenize{markup:id10}}'
            '\\end{wrapfigure}' in result)


@pytest.mark.sphinx('latex', testroot='warnings', freshenv=True)
def test_latex_warnings(app, status, warning):
    app.builder.build_all()

    warnings = strip_escseq(warning.getvalue().replace(os.sep, '/'))
    warnings_exp = LATEX_WARNINGS % {
        'root': re.escape(app.srcdir.replace(os.sep, '/'))}
    assert re.match(warnings_exp + '$', warnings), \
        'Warnings don\'t match:\n' + \
        '--- Expected (regex):\n' + warnings_exp + \
        '--- Got:\n' + warnings


@pytest.mark.sphinx('latex', testroot='basic')
def test_latex_title(app, status, warning):
    app.builder.build_all()
    result = (app.outdir / 'test.tex').text(encoding='utf8')
    print(result)
    print(status.getvalue())
    print(warning.getvalue())
    assert '\\title{The basic Sphinx documentation for testing}' in result


@pytest.mark.sphinx('latex', testroot='latex-title')
def test_latex_title_after_admonitions(app, status, warning):
    app.builder.build_all()
    result = (app.outdir / 'test.tex').text(encoding='utf8')
    print(result)
    print(status.getvalue())
    print(warning.getvalue())
    assert '\\title{test-latex-title}' in result


@pytest.mark.sphinx('latex', testroot='numfig',
                    confoverrides={'numfig': True})
def test_numref(app, status, warning):
    app.builder.build_all()
    result = (app.outdir / 'Python.tex').text(encoding='utf8')
    print(result)
    print(status.getvalue())
    print(warning.getvalue())
    assert '\\addto\\captionsenglish{\\renewcommand{\\figurename}{Fig.}}' in result
    assert '\\addto\\captionsenglish{\\renewcommand{\\tablename}{Table}}' in result
    assert '\\addto\\captionsenglish{\\renewcommand{\\literalblockname}{Listing}}' in result
    assert ('\\hyperref[\\detokenize{index:fig1}]'
            '{Fig.\\@ \\ref{\\detokenize{index:fig1}}}') in result
    assert ('\\hyperref[\\detokenize{baz:fig22}]'
            '{Figure\\ref{\\detokenize{baz:fig22}}}') in result
    assert ('\\hyperref[\\detokenize{index:table-1}]'
            '{Table \\ref{\\detokenize{index:table-1}}}') in result
    assert ('\\hyperref[\\detokenize{baz:table22}]'
            '{Table:\\ref{\\detokenize{baz:table22}}}') in result
    assert ('\\hyperref[\\detokenize{index:code-1}]'
            '{Listing \\ref{\\detokenize{index:code-1}}}') in result
    assert ('\\hyperref[\\detokenize{baz:code22}]'
            '{Code-\\ref{\\detokenize{baz:code22}}}') in result
    assert ('\\hyperref[\\detokenize{foo:foo}]'
            '{Section \\ref{\\detokenize{foo:foo}}}') in result
    assert ('\\hyperref[\\detokenize{bar:bar-a}]'
            '{Section \\ref{\\detokenize{bar:bar-a}}}') in result
    assert ('\\hyperref[\\detokenize{index:fig1}]{Fig.\\ref{\\detokenize{index:fig1}} '
            '\\nameref{\\detokenize{index:fig1}}}') in result
    assert ('\\hyperref[\\detokenize{foo:foo}]{Sect.\\ref{\\detokenize{foo:foo}} '
            '\\nameref{\\detokenize{foo:foo}}}') in result


@pytest.mark.sphinx(
    'latex', testroot='numfig',
    confoverrides={'numfig': True,
                   'numfig_format': {'figure': 'Figure:%s',
                                     'table': 'Tab_%s',
                                     'code-block': 'Code-%s',
                                     'section': 'SECTION-%s'}})
def test_numref_with_prefix1(app, status, warning):
    app.builder.build_all()
    result = (app.outdir / 'Python.tex').text(encoding='utf8')
    print(result)
    print(status.getvalue())
    print(warning.getvalue())
    assert '\\addto\\captionsenglish{\\renewcommand{\\figurename}{Figure:}}' in result
    assert '\\addto\\captionsenglish{\\renewcommand{\\tablename}{Tab\\_}}' in result
    assert '\\addto\\captionsenglish{\\renewcommand{\\literalblockname}{Code-}}' in result
    assert '\\ref{\\detokenize{index:fig1}}' in result
    assert '\\ref{\\detokenize{baz:fig22}}' in result
    assert '\\ref{\\detokenize{index:table-1}}' in result
    assert '\\ref{\\detokenize{baz:table22}}' in result
    assert '\\ref{\\detokenize{index:code-1}}' in result
    assert '\\ref{\\detokenize{baz:code22}}' in result
    assert ('\\hyperref[\\detokenize{index:fig1}]'
            '{Figure:\\ref{\\detokenize{index:fig1}}}') in result
    assert ('\\hyperref[\\detokenize{baz:fig22}]'
            '{Figure\\ref{\\detokenize{baz:fig22}}}') in result
    assert ('\\hyperref[\\detokenize{index:table-1}]'
            '{Tab\\_\\ref{\\detokenize{index:table-1}}}') in result
    assert ('\\hyperref[\\detokenize{baz:table22}]'
            '{Table:\\ref{\\detokenize{baz:table22}}}') in result
    assert ('\\hyperref[\\detokenize{index:code-1}]'
            '{Code-\\ref{\\detokenize{index:code-1}}}') in result
    assert ('\\hyperref[\\detokenize{baz:code22}]'
            '{Code-\\ref{\\detokenize{baz:code22}}}') in result
    assert ('\\hyperref[\\detokenize{foo:foo}]'
            '{SECTION-\\ref{\\detokenize{foo:foo}}}') in result
    assert ('\\hyperref[\\detokenize{bar:bar-a}]'
            '{SECTION-\\ref{\\detokenize{bar:bar-a}}}') in result
    assert ('\\hyperref[\\detokenize{index:fig1}]{Fig.\\ref{\\detokenize{index:fig1}} '
            '\\nameref{\\detokenize{index:fig1}}}') in result
    assert ('\\hyperref[\\detokenize{foo:foo}]{Sect.\\ref{\\detokenize{foo:foo}} '
            '\\nameref{\\detokenize{foo:foo}}}') in result


@pytest.mark.sphinx(
    'latex', testroot='numfig',
    confoverrides={'numfig': True,
                   'numfig_format': {'figure': 'Figure:%s.',
                                     'table': 'Tab_%s:',
                                     'code-block': 'Code-%s | ',
                                     'section': 'SECTION_%s_'}})
def test_numref_with_prefix2(app, status, warning):
    app.builder.build_all()
    result = (app.outdir / 'Python.tex').text(encoding='utf8')
    print(result)
    print(status.getvalue())
    print(warning.getvalue())
    assert '\\addto\\captionsenglish{\\renewcommand{\\figurename}{Figure:}}' in result
    assert '\\def\\fnum@figure{\\figurename\\thefigure.}' in result
    assert '\\addto\\captionsenglish{\\renewcommand{\\tablename}{Tab\\_}}' in result
    assert '\\def\\fnum@table{\\tablename\\thetable:}' in result
    assert '\\addto\\captionsenglish{\\renewcommand{\\literalblockname}{Code-}}' in result
    assert ('\\hyperref[\\detokenize{index:fig1}]'
            '{Figure:\\ref{\\detokenize{index:fig1}}.\\@}') in result
    assert ('\\hyperref[\\detokenize{baz:fig22}]'
            '{Figure\\ref{\\detokenize{baz:fig22}}}') in result
    assert ('\\hyperref[\\detokenize{index:table-1}]'
            '{Tab\\_\\ref{\\detokenize{index:table-1}}:}') in result
    assert ('\\hyperref[\\detokenize{baz:table22}]'
            '{Table:\\ref{\\detokenize{baz:table22}}}') in result
    assert ('\\hyperref[\\detokenize{index:code-1}]{Code-\\ref{\\detokenize{index:code-1}} '
            '\\textbar{} }') in result
    assert ('\\hyperref[\\detokenize{baz:code22}]'
            '{Code-\\ref{\\detokenize{baz:code22}}}') in result
    assert ('\\hyperref[\\detokenize{foo:foo}]'
            '{SECTION\\_\\ref{\\detokenize{foo:foo}}\\_}') in result
    assert ('\\hyperref[\\detokenize{bar:bar-a}]'
            '{SECTION\\_\\ref{\\detokenize{bar:bar-a}}\\_}') in result
    assert ('\\hyperref[\\detokenize{index:fig1}]{Fig.\\ref{\\detokenize{index:fig1}} '
            '\\nameref{\\detokenize{index:fig1}}}') in result
    assert ('\\hyperref[\\detokenize{foo:foo}]{Sect.\\ref{\\detokenize{foo:foo}} '
            '\\nameref{\\detokenize{foo:foo}}}') in result


@pytest.mark.sphinx(
    'latex', testroot='numfig',
    confoverrides={'numfig': True, 'language': 'ja'})
def test_numref_with_language_ja(app, status, warning):
    app.builder.build_all()
    result = (app.outdir / 'Python.tex').text(encoding='utf8')
    print(result)
    print(status.getvalue())
    print(warning.getvalue())
    assert u'\\renewcommand{\\figurename}{\u56f3}' in result
    assert '\\renewcommand{\\tablename}{TABLE}' in result
    assert '\\renewcommand{\\literalblockname}{LIST}' in result
    assert (u'\\hyperref[\\detokenize{index:fig1}]'
            u'{\u56f3 \\ref{\\detokenize{index:fig1}}}') in result
    assert ('\\hyperref[\\detokenize{baz:fig22}]'
            '{Figure\\ref{\\detokenize{baz:fig22}}}') in result
    assert ('\\hyperref[\\detokenize{index:table-1}]'
            '{TABLE \\ref{\\detokenize{index:table-1}}}') in result
    assert ('\\hyperref[\\detokenize{baz:table22}]'
            '{Table:\\ref{\\detokenize{baz:table22}}}') in result
    assert ('\\hyperref[\\detokenize{index:code-1}]'
            '{LIST \\ref{\\detokenize{index:code-1}}}') in result
    assert ('\\hyperref[\\detokenize{baz:code22}]'
            '{Code-\\ref{\\detokenize{baz:code22}}}') in result
    assert (u'\\hyperref[\\detokenize{foo:foo}]'
            u'{\\ref{\\detokenize{foo:foo}} \u7ae0}') in result
    assert (u'\\hyperref[\\detokenize{bar:bar-a}]'
            u'{\\ref{\\detokenize{bar:bar-a}} \u7ae0}') in result
    assert ('\\hyperref[\\detokenize{index:fig1}]{Fig.\\ref{\\detokenize{index:fig1}} '
            '\\nameref{\\detokenize{index:fig1}}}') in result
    assert ('\\hyperref[\\detokenize{foo:foo}]{Sect.\\ref{\\detokenize{foo:foo}} '
            '\\nameref{\\detokenize{foo:foo}}}') in result


@pytest.mark.sphinx('latex')
def test_latex_add_latex_package(app, status, warning):
    app.add_latex_package('foo')
    app.add_latex_package('bar', 'baz')
    app.builder.build_all()
    result = (app.outdir / 'SphinxTests.tex').text(encoding='utf8')
    assert '\\usepackage{foo}' in result
    assert '\\usepackage[baz]{bar}' in result


@pytest.mark.sphinx('latex', testroot='latex-babel')
def test_babel_with_no_language_settings(app, status, warning):
    app.builder.build_all()
    result = (app.outdir / 'Python.tex').text(encoding='utf8')
    print(result)
    print(status.getvalue())
    print(warning.getvalue())
    assert '\\documentclass[letterpaper,10pt,english]{sphinxmanual}' in result
    assert '\\usepackage{babel}' in result
    assert '\\usepackage{times}' in result
    assert '\\usepackage[Bjarne]{fncychap}' in result
    assert ('\\addto\\captionsenglish{\\renewcommand{\\contentsname}{Table of content}}\n'
            in result)
    assert '\\addto\\captionsenglish{\\renewcommand{\\figurename}{Fig.}}\n' in result
    assert '\\addto\\captionsenglish{\\renewcommand{\\tablename}{Table.}}\n' in result
    assert '\\addto\\extrasenglish{\\def\\pageautorefname{page}}\n' in result
    assert '\\shorthandoff' not in result


@pytest.mark.sphinx(
    'latex', testroot='latex-babel',
    confoverrides={'language': 'de'})
def test_babel_with_language_de(app, status, warning):
    app.builder.build_all()
    result = (app.outdir / 'Python.tex').text(encoding='utf8')
    print(result)
    print(status.getvalue())
    print(warning.getvalue())
    assert '\\documentclass[letterpaper,10pt,ngerman]{sphinxmanual}' in result
    assert '\\usepackage{babel}' in result
    assert '\\usepackage{times}' in result
    assert '\\usepackage[Sonny]{fncychap}' in result
    assert ('\\addto\\captionsngerman{\\renewcommand{\\contentsname}{Table of content}}\n'
            in result)
    assert '\\addto\\captionsngerman{\\renewcommand{\\figurename}{Fig.}}\n' in result
    assert '\\addto\\captionsngerman{\\renewcommand{\\tablename}{Table.}}\n' in result
    assert '\\addto\\extrasngerman{\\def\\pageautorefname{Seite}}\n' in result
    assert '\\shorthandoff{"}' in result


@pytest.mark.sphinx(
    'latex', testroot='latex-babel',
    confoverrides={'language': 'ru'})
def test_babel_with_language_ru(app, status, warning):
    app.builder.build_all()
    result = (app.outdir / 'Python.tex').text(encoding='utf8')
    print(result)
    print(status.getvalue())
    print(warning.getvalue())
    assert '\\documentclass[letterpaper,10pt,russian]{sphinxmanual}' in result
    assert '\\usepackage{babel}' in result
    assert '\\usepackage{times}' not in result
    assert '\\usepackage[Sonny]{fncychap}' in result
    assert ('\\addto\\captionsrussian{\\renewcommand{\\contentsname}{Table of content}}\n'
            in result)
    assert '\\addto\\captionsrussian{\\renewcommand{\\figurename}{Fig.}}\n' in result
    assert '\\addto\\captionsrussian{\\renewcommand{\\tablename}{Table.}}\n' in result
    assert (u'\\addto\\extrasrussian{\\def\\pageautorefname'
            u'{\u0441\u0442\u0440\u0430\u043d\u0438\u0446\u0430}}\n' in result)
    assert '\\shorthandoff' not in result


@pytest.mark.sphinx(
    'latex', testroot='latex-babel',
    confoverrides={'language': 'tr'})
def test_babel_with_language_tr(app, status, warning):
    app.builder.build_all()
    result = (app.outdir / 'Python.tex').text(encoding='utf8')
    print(result)
    print(status.getvalue())
    print(warning.getvalue())
    assert '\\documentclass[letterpaper,10pt,turkish]{sphinxmanual}' in result
    assert '\\usepackage{babel}' in result
    assert '\\usepackage{times}' in result
    assert '\\usepackage[Sonny]{fncychap}' in result
    assert ('\\addto\\captionsturkish{\\renewcommand{\\contentsname}{Table of content}}\n'
            in result)
    assert '\\addto\\captionsturkish{\\renewcommand{\\figurename}{Fig.}}\n' in result
    assert '\\addto\\captionsturkish{\\renewcommand{\\tablename}{Table.}}\n' in result
    assert '\\addto\\extrasturkish{\\def\\pageautorefname{sayfa}}\n' in result
    assert '\\shorthandoff{=}' in result


@pytest.mark.sphinx(
    'latex', testroot='latex-babel',
    confoverrides={'language': 'ja'})
def test_babel_with_language_ja(app, status, warning):
    app.builder.build_all()
    result = (app.outdir / 'Python.tex').text(encoding='utf8')
    print(result)
    print(status.getvalue())
    print(warning.getvalue())
    assert '\\documentclass[letterpaper,10pt,dvipdfmx]{sphinxmanual}' in result
    assert '\\usepackage{babel}' not in result
    assert '\\usepackage{times}' in result
    assert '\\usepackage[Sonny]{fncychap}' not in result
    assert '\\renewcommand{\\contentsname}{Table of content}\n' in result
    assert '\\renewcommand{\\figurename}{Fig.}\n' in result
    assert '\\renewcommand{\\tablename}{Table.}\n' in result
    assert u'\\def\\pageautorefname{ページ}\n' in result
    assert '\\shorthandoff' not in result


@pytest.mark.sphinx(
    'latex', testroot='latex-babel',
    confoverrides={'language': 'unknown'})
def test_babel_with_unknown_language(app, status, warning):
    app.builder.build_all()
    result = (app.outdir / 'Python.tex').text(encoding='utf8')
    print(result)
    print(status.getvalue())
    print(warning.getvalue())
    assert '\\documentclass[letterpaper,10pt,english]{sphinxmanual}' in result
    assert '\\usepackage{babel}' in result
    assert '\\usepackage{times}' in result
    assert '\\usepackage[Sonny]{fncychap}' in result
    assert ('\\addto\\captionsenglish{\\renewcommand{\\contentsname}{Table of content}}\n'
            in result)
    assert '\\addto\\captionsenglish{\\renewcommand{\\figurename}{Fig.}}\n' in result
    assert '\\addto\\captionsenglish{\\renewcommand{\\tablename}{Table.}}\n' in result
    assert '\\addto\\extrasenglish{\\def\\pageautorefname{page}}\n' in result
    assert '\\shorthandoff' not in result

    assert "WARNING: no Babel option known for language 'unknown'" in warning.getvalue()


@pytest.mark.sphinx('latex')
def test_footnote(app, status, warning):
    app.builder.build_all()
    result = (app.outdir / 'SphinxTests.tex').text(encoding='utf8')
    print(result)
    print(status.getvalue())
    print(warning.getvalue())
    assert ('\\begin{footnote}[1]\\sphinxAtStartFootnote\nnumbered\n%\n'
            '\\end{footnote}') in result
    assert ('\\begin{footnote}[2]\\sphinxAtStartFootnote\nauto numbered\n%\n'
            '\\end{footnote}') in result
    assert '\\begin{footnote}[3]\\sphinxAtStartFootnote\nnamed\n%\n\\end{footnote}' in result
    assert '{\\hyperref[\\detokenize{footnote:bar}]{\\sphinxcrossref{{[}bar{]}}}}' in result
    assert ('\\bibitem[bar]{\\detokenize{bar}}'
            '{\\phantomsection\\label{\\detokenize{footnote:bar}} ') in result
    assert ('\\bibitem[bar]{\\detokenize{bar}}'
            '{\\phantomsection\\label{\\detokenize{footnote:bar}} '
            '\ncite') in result
    assert ('\\bibitem[bar]{\\detokenize{bar}}'
            '{\\phantomsection\\label{\\detokenize{footnote:bar}} '
            '\ncite\n}') in result
    assert '\\caption{Table caption \\sphinxfootnotemark[4]' in result
    assert ('\\hline%\n\\begin{footnotetext}[4]\\sphinxAtStartFootnote\n'
            'footnote in table caption\n%\n\\end{footnotetext}\\ignorespaces %\n'
            '\\begin{footnotetext}[5]\\sphinxAtStartFootnote\n'
            'footnote in table header\n%\n\\end{footnotetext}\\ignorespaces \n'
            'VIDIOC\\_CROPCAP\n&\n') in result
    assert ('Information about VIDIOC\\_CROPCAP %\n'
            '\\begin{footnote}[6]\\sphinxAtStartFootnote\n'
            'footnote in table not in header\n%\n\\end{footnote}\n\\\\\n\\hline\n'
            '\\end{tabulary}\n\\end{threeparttable}\n'
            '\\par\n\\sphinxattableend\\end{savenotes}\n') in result


@pytest.mark.sphinx('latex', testroot='footnotes')
def test_reference_in_caption_and_codeblock_in_footnote(app, status, warning):
    app.builder.build_all()
    result = (app.outdir / 'Python.tex').text(encoding='utf8')
    print(result)
    print(status.getvalue())
    print(warning.getvalue())
    assert ('\\caption{This is the figure caption with a reference to '
            '\\label{\\detokenize{index:id2}}'
            '{\\hyperref[\\detokenize{index:authoryear}]'
            '{\\sphinxcrossref{{[}AuthorYear{]}}}}.}' in result)
    assert '\\chapter{The section with a reference to {[}AuthorYear{]}}' in result
    assert '\\caption{The table title with a reference to {[}AuthorYear{]}}' in result
    assert '\\paragraph{The rubric title with a reference to {[}AuthorYear{]}}' in result
    assert ('\\chapter{The section with a reference to \\sphinxfootnotemark[4]}\n'
            '\\label{\\detokenize{index:the-section-with-a-reference-to}}'
            '%\n\\begin{footnotetext}[4]\\sphinxAtStartFootnote\n'
            'Footnote in section\n%\n\\end{footnotetext}') in result
    assert ('\\caption{This is the figure caption with a footnote to '
            '\\sphinxfootnotemark[6].}\\label{\\detokenize{index:id27}}\\end{figure}\n'
            '%\n\\begin{footnotetext}[6]\\sphinxAtStartFootnote\n'
            'Footnote in caption\n%\n\\end{footnotetext}')in result
    assert ('\\caption{footnote \\sphinxfootnotemark[7] '
            'in caption of normal table}\\label{\\detokenize{index:id28}}') in result
    assert ('\\caption{footnote \\sphinxfootnotemark[8] '
            'in caption \\sphinxfootnotemark[9] of longtable\\strut}') in result
    assert ('\\endlastfoot\n%\n\\begin{footnotetext}[8]\\sphinxAtStartFootnote\n'
            'Foot note in longtable\n%\n\\end{footnotetext}\\ignorespaces %\n'
            '\\begin{footnotetext}[9]\\sphinxAtStartFootnote\n'
            'Second footnote in caption of longtable\n') in result
    assert ('This is a reference to the code-block in the footnote:\n'
            '{\\hyperref[\\detokenize{index:codeblockinfootnote}]'
            '{\\sphinxcrossref{\\DUrole{std,std-ref}{I am in a footnote}}}}') in result
    assert ('&\nThis is one more footnote with some code in it %\n'
            '\\begin{footnote}[10]\\sphinxAtStartFootnote\n'
            'Third footnote in longtable\n') in result
    assert ('\\end{sphinxVerbatim}\n\\let\\sphinxVerbatimTitle\\empty\n'
            '\\let\\sphinxLiteralBlockLabel\\empty\n%\n\\end{footnote}.\n') in result
    assert '\\begin{sphinxVerbatim}[commandchars=\\\\\\{\\}]' in result


@pytest.mark.sphinx(
    'latex', testroot='footnotes',
    confoverrides={'latex_show_urls': 'inline'})
def test_latex_show_urls_is_inline(app, status, warning):
    app.builder.build_all()
    result = (app.outdir / 'Python.tex').text(encoding='utf8')
    print(result)
    print(status.getvalue())
    print(warning.getvalue())
    assert ('Same footnote number %\n\\begin{footnote}[1]\\sphinxAtStartFootnote\n'
            'footnote in bar\n%\n\\end{footnote} in bar.rst') in result
    assert ('Auto footnote number %\n\\begin{footnote}[1]\\sphinxAtStartFootnote\n'
            'footnote in baz\n%\n\\end{footnote} in baz.rst') in result
    assert ('\\phantomsection\\label{\\detokenize{index:id30}}'
            '{\\hyperref[\\detokenize{index:the-section'
            '-with-a-reference-to-authoryear}]'
            '{\\sphinxcrossref{The section with a reference to '
            '\\phantomsection\\label{\\detokenize{index:id1}}'
            '{\\hyperref[\\detokenize{index:authoryear}]'
            '{\\sphinxcrossref{{[}AuthorYear{]}}}}}}}') in result
    assert ('\\phantomsection\\label{\\detokenize{index:id31}}'
            '{\\hyperref[\\detokenize{index:the-section-with-a-reference-to}]'
            '{\\sphinxcrossref{The section with a reference to }}}' in result)
    assert ('First footnote: %\n\\begin{footnote}[2]\\sphinxAtStartFootnote\n'
            'First\n%\n\\end{footnote}') in result
    assert ('Second footnote: %\n\\begin{footnote}[1]\\sphinxAtStartFootnote\n'
            'Second\n%\n\\end{footnote}') in result
    assert '\\sphinxhref{http://sphinx-doc.org/}{Sphinx} (http://sphinx-doc.org/)' in result
    assert ('Third footnote: %\n\\begin{footnote}[3]\\sphinxAtStartFootnote\n'
            'Third\n%\n\\end{footnote}') in result
    assert ('\\sphinxhref{http://sphinx-doc.org/~test/}{URL including tilde} '
            '(http://sphinx-doc.org/\\textasciitilde{}test/)') in result
    assert ('\\item[{\\sphinxhref{http://sphinx-doc.org/}{URL in term} '
            '(http://sphinx-doc.org/)}] \\leavevmode\nDescription' in result)
    assert ('\\item[{Footnote in term \\sphinxfootnotemark[5]}] '
            '\\leavevmode%\n\\begin{footnotetext}[5]\\sphinxAtStartFootnote\n'
<<<<<<< HEAD
            'Footnote in term\n%\n\\end{footnotetext}\\ignorespaces \n'
            'Description') in result
    assert ('\\item[{\\href{http://sphinx-doc.org/}{Term in deflist} '
=======
            'Footnote in term\n%\n\\end{footnotetext}\nDescription') in result
    assert ('\\item[{\\sphinxhref{http://sphinx-doc.org/}{Term in deflist} '
>>>>>>> 741acb04
            '(http://sphinx-doc.org/)}] \\leavevmode\nDescription') in result
    assert '\\sphinxurl{https://github.com/sphinx-doc/sphinx}\n' in result
    assert ('\\sphinxhref{mailto:sphinx-dev@googlegroups.com}'
            '{sphinx-dev@googlegroups.com}') in result


@pytest.mark.sphinx(
    'latex', testroot='footnotes',
    confoverrides={'latex_show_urls': 'footnote'})
def test_latex_show_urls_is_footnote(app, status, warning):
    app.builder.build_all()
    result = (app.outdir / 'Python.tex').text(encoding='utf8')
    print(result)
    print(status.getvalue())
    print(warning.getvalue())
    assert ('Same footnote number %\n\\begin{footnote}[1]\\sphinxAtStartFootnote\n'
            'footnote in bar\n%\n\\end{footnote} in bar.rst') in result
    assert ('Auto footnote number %\n\\begin{footnote}[2]\\sphinxAtStartFootnote\n'
            'footnote in baz\n%\n\\end{footnote} in baz.rst') in result
    assert ('\\phantomsection\\label{\\detokenize{index:id30}}'
            '{\\hyperref[\\detokenize{index:the-section-with-a-reference-to-authoryear}]'
            '{\\sphinxcrossref{The section with a reference '
            'to \\phantomsection\\label{\\detokenize{index:id1}}'
            '{\\hyperref[\\detokenize{index:authoryear}]'
            '{\\sphinxcrossref{{[}AuthorYear{]}}}}}}}') in result
    assert ('\\phantomsection\\label{\\detokenize{index:id31}}'
            '{\\hyperref[\\detokenize{index:the-section-with-a-reference-to}]'
            '{\\sphinxcrossref{The section with a reference to }}}') in result
    assert ('First footnote: %\n\\begin{footnote}[3]\\sphinxAtStartFootnote\n'
            'First\n%\n\\end{footnote}') in result
    assert ('Second footnote: %\n\\begin{footnote}[1]\\sphinxAtStartFootnote\n'
            'Second\n%\n\\end{footnote}') in result
    assert ('\\sphinxhref{http://sphinx-doc.org/}{Sphinx}'
            '%\n\\begin{footnote}[4]\\sphinxAtStartFootnote\n'
            '\\sphinxnolinkurl{http://sphinx-doc.org/}\n%\n\\end{footnote}') in result
    assert ('Third footnote: %\n\\begin{footnote}[6]\\sphinxAtStartFootnote\n'
            'Third\n%\n\\end{footnote}') in result
    assert ('\\sphinxhref{http://sphinx-doc.org/~test/}{URL including tilde}'
            '%\n\\begin{footnote}[5]\\sphinxAtStartFootnote\n'
            '\\sphinxnolinkurl{http://sphinx-doc.org/~test/}\n%\n\\end{footnote}') in result
    assert ('\\item[{\\sphinxhref{http://sphinx-doc.org/}'
            '{URL in term}\\sphinxfootnotemark[8]}] '
            '\\leavevmode%\n\\begin{footnotetext}[8]\\sphinxAtStartFootnote\n'
<<<<<<< HEAD
            '\\nolinkurl{http://sphinx-doc.org/}\n%\n'
            '\\end{footnotetext}\\ignorespaces \nDescription') in result
    assert ('\\item[{Footnote in term \\sphinxfootnotemark[10]}] '
            '\\leavevmode%\n\\begin{footnotetext}[10]\\sphinxAtStartFootnote\n'
            'Footnote in term\n%\n\\end{footnotetext}\\ignorespaces \n'
            'Description') in result
    assert ('\\item[{\\href{http://sphinx-doc.org/}{Term in deflist}'
            '\\sphinxfootnotemark[9]}] '
            '\\leavevmode%\n\\begin{footnotetext}[9]\\sphinxAtStartFootnote\n'
            '\\nolinkurl{http://sphinx-doc.org/}\n%\n'
            '\\end{footnotetext}\\ignorespaces \nDescription') in result
    assert ('\\url{https://github.com/sphinx-doc/sphinx}\n' in result)
    assert ('\\href{mailto:sphinx-dev@googlegroups.com}'
=======
            '\\sphinxnolinkurl{http://sphinx-doc.org/}\n%\n'
            '\\end{footnotetext}\nDescription') in result
    assert ('\\item[{Footnote in term \\sphinxfootnotemark[10]}] '
            '\\leavevmode%\n\\begin{footnotetext}[10]\\sphinxAtStartFootnote\n'
            'Footnote in term\n%\n\\end{footnotetext}\nDescription') in result
    assert ('\\item[{\\sphinxhref{http://sphinx-doc.org/}{Term in deflist}'
            '\\sphinxfootnotemark[9]}] '
            '\\leavevmode%\n\\begin{footnotetext}[9]\\sphinxAtStartFootnote\n'
            '\\sphinxnolinkurl{http://sphinx-doc.org/}\n%\n'
            '\\end{footnotetext}\nDescription') in result
    assert ('\\sphinxurl{https://github.com/sphinx-doc/sphinx}\n' in result)
    assert ('\\sphinxhref{mailto:sphinx-dev@googlegroups.com}'
>>>>>>> 741acb04
            '{sphinx-dev@googlegroups.com}\n') in result


@pytest.mark.sphinx(
    'latex', testroot='footnotes',
    confoverrides={'latex_show_urls': 'no'})
def test_latex_show_urls_is_no(app, status, warning):
    app.builder.build_all()
    result = (app.outdir / 'Python.tex').text(encoding='utf8')
    print(result)
    print(status.getvalue())
    print(warning.getvalue())
    assert ('Same footnote number %\n\\begin{footnote}[1]\\sphinxAtStartFootnote\n'
            'footnote in bar\n%\n\\end{footnote} in bar.rst') in result
    assert ('Auto footnote number %\n\\begin{footnote}[1]\\sphinxAtStartFootnote\n'
            'footnote in baz\n%\n\\end{footnote} in baz.rst') in result
    assert ('\\phantomsection\\label{\\detokenize{index:id30}}'
            '{\\hyperref[\\detokenize{index:the-section-with-a-reference-to-authoryear}]'
            '{\\sphinxcrossref{The section with a reference '
            'to \\phantomsection\\label{\\detokenize{index:id1}}'
            '{\\hyperref[\\detokenize{index:authoryear}]'
            '{\\sphinxcrossref{{[}AuthorYear{]}}}}}}}') in result
    assert ('\\phantomsection\\label{\\detokenize{index:id31}}'
            '{\\hyperref[\\detokenize{index:the-section-with-a-reference-to}]'
            '{\\sphinxcrossref{The section with a reference to }}}' in result)
    assert ('First footnote: %\n\\begin{footnote}[2]\\sphinxAtStartFootnote\n'
            'First\n%\n\\end{footnote}') in result
    assert ('Second footnote: %\n\\begin{footnote}[1]\\sphinxAtStartFootnote\n'
            'Second\n%\n\\end{footnote}') in result
    assert '\\sphinxhref{http://sphinx-doc.org/}{Sphinx}' in result
    assert ('Third footnote: %\n\\begin{footnote}[3]\\sphinxAtStartFootnote\n'
            'Third\n%\n\\end{footnote}') in result
    assert '\\sphinxhref{http://sphinx-doc.org/~test/}{URL including tilde}' in result
    assert ('\\item[{\\sphinxhref{http://sphinx-doc.org/}{URL in term}}] '
            '\\leavevmode\nDescription') in result
    assert ('\\item[{Footnote in term \\sphinxfootnotemark[5]}] '
            '\\leavevmode%\n\\begin{footnotetext}[5]\\sphinxAtStartFootnote\n'
<<<<<<< HEAD
            'Footnote in term\n%\n\\end{footnotetext}\\ignorespaces \n'
            'Description') in result
    assert ('\\item[{\\href{http://sphinx-doc.org/}{Term in deflist}}] '
=======
            'Footnote in term\n%\n\\end{footnotetext}\nDescription') in result
    assert ('\\item[{\\sphinxhref{http://sphinx-doc.org/}{Term in deflist}}] '
>>>>>>> 741acb04
            '\\leavevmode\nDescription') in result
    assert ('\\sphinxurl{https://github.com/sphinx-doc/sphinx}\n' in result)
    assert ('\\sphinxhref{mailto:sphinx-dev@googlegroups.com}'
            '{sphinx-dev@googlegroups.com}\n') in result


@pytest.mark.sphinx('latex', testroot='image-in-section')
def test_image_in_section(app, status, warning):
    app.builder.build_all()
    result = (app.outdir / 'Python.tex').text(encoding='utf8')
    print(result)
    print(status.getvalue())
    print(warning.getvalue())
    assert ('\\chapter[Test section]{\\lowercase{\\sphinxincludegraphics'
            '[width=15bp,height=15bp]}{{pic}.png} Test section}'
            in result)
    assert ('\\chapter[Other {[}blah{]} section]{Other {[}blah{]} '
            '\\lowercase{\\sphinxincludegraphics[width=15bp,height=15bp]}'
            '{{pic}.png} section}' in result)
    assert ('\\chapter{Another section}' in result)


@pytest.mark.sphinx('latex', confoverrides={'latex_logo': 'notfound.jpg'})
def test_latex_logo_if_not_found(app, status, warning):
    try:
        app.builder.build_all()
        assert False  # SphinxError not raised
    except Exception as exc:
        assert isinstance(exc, SphinxError)


@pytest.mark.sphinx('latex', testroot='toctree-maxdepth',
                    confoverrides={'latex_documents': [
                        ('index', 'SphinxTests.tex', 'Sphinx Tests Documentation',
                         'Georg Brandl', 'manual'),
                    ]})
def test_toctree_maxdepth_manual(app, status, warning):
    app.builder.build_all()
    result = (app.outdir / 'SphinxTests.tex').text(encoding='utf8')
    print(result)
    print(status.getvalue())
    print(warning.getvalue())
    assert '\\setcounter{tocdepth}{1}' in result
    assert '\\setcounter{secnumdepth}' not in result


@pytest.mark.sphinx(
    'latex', testroot='toctree-maxdepth',
    confoverrides={'latex_documents': [
        ('index', 'SphinxTests.tex', 'Sphinx Tests Documentation',
         'Georg Brandl', 'howto'),
    ]})
def test_toctree_maxdepth_howto(app, status, warning):
    app.builder.build_all()
    result = (app.outdir / 'SphinxTests.tex').text(encoding='utf8')
    print(result)
    print(status.getvalue())
    print(warning.getvalue())
    assert '\\setcounter{tocdepth}{2}' in result
    assert '\\setcounter{secnumdepth}' not in result


@pytest.mark.sphinx(
    'latex', testroot='toctree-maxdepth',
    confoverrides={'master_doc': 'foo'})
def test_toctree_not_found(app, status, warning):
    app.builder.build_all()
    result = (app.outdir / 'Python.tex').text(encoding='utf8')
    print(result)
    print(status.getvalue())
    print(warning.getvalue())
    assert '\\setcounter{tocdepth}' not in result
    assert '\\setcounter{secnumdepth}' not in result


@pytest.mark.sphinx(
    'latex', testroot='toctree-maxdepth',
    confoverrides={'master_doc': 'bar'})
def test_toctree_without_maxdepth(app, status, warning):
    app.builder.build_all()
    result = (app.outdir / 'Python.tex').text(encoding='utf8')
    print(result)
    print(status.getvalue())
    print(warning.getvalue())
    assert '\\setcounter{tocdepth}' not in result
    assert '\\setcounter{secnumdepth}' not in result


@pytest.mark.sphinx(
    'latex', testroot='toctree-maxdepth',
    confoverrides={'master_doc': 'qux'})
def test_toctree_with_deeper_maxdepth(app, status, warning):
    app.builder.build_all()
    result = (app.outdir / 'Python.tex').text(encoding='utf8')
    print(result)
    print(status.getvalue())
    print(warning.getvalue())
    assert '\\setcounter{tocdepth}{3}' in result
    assert '\\setcounter{secnumdepth}{3}' in result


@pytest.mark.sphinx(
    'latex', testroot='toctree-maxdepth',
    confoverrides={'latex_toplevel_sectioning': None})
def test_latex_toplevel_sectioning_is_None(app, status, warning):
    app.builder.build_all()
    result = (app.outdir / 'Python.tex').text(encoding='utf8')
    print(result)
    print(status.getvalue())
    print(warning.getvalue())
    assert '\\chapter{Foo}' in result


@pytest.mark.sphinx(
    'latex', testroot='toctree-maxdepth',
    confoverrides={'latex_toplevel_sectioning': 'part'})
def test_latex_toplevel_sectioning_is_part(app, status, warning):
    app.builder.build_all()
    result = (app.outdir / 'Python.tex').text(encoding='utf8')
    print(result)
    print(status.getvalue())
    print(warning.getvalue())
    assert '\\part{Foo}' in result


@pytest.mark.sphinx(
    'latex', testroot='toctree-maxdepth',
    confoverrides={'latex_toplevel_sectioning': 'chapter'})
def test_latex_toplevel_sectioning_is_chapter(app, status, warning):
    app.builder.build_all()
    result = (app.outdir / 'Python.tex').text(encoding='utf8')
    print(result)
    print(status.getvalue())
    print(warning.getvalue())
    assert '\\chapter{Foo}' in result


@pytest.mark.sphinx(
    'latex', testroot='toctree-maxdepth',
    confoverrides={'latex_toplevel_sectioning': 'section'})
def test_latex_toplevel_sectioning_is_section(app, status, warning):
    app.builder.build_all()
    result = (app.outdir / 'Python.tex').text(encoding='utf8')
    print(result)
    print(status.getvalue())
    print(warning.getvalue())
    assert '\\section{Foo}' in result


@skip_if_stylefiles_notfound
@pytest.mark.sphinx('latex', testroot='maxlistdepth')
def test_maxlistdepth_at_ten(app, status, warning):
    app.builder.build_all()
    result = (app.outdir / 'SphinxTests.tex').text(encoding='utf8')
    print(result)
    print(status.getvalue())
    print(warning.getvalue())
    compile_latex_document(app)


@pytest.mark.skipif(docutils.__version_info__ < (0, 13),
                    reason='docutils-0.13 or above is required')
@pytest.mark.sphinx('latex', testroot='latex-table')
@pytest.mark.test_params(shared_result='test_latex_table')
def test_latex_table_tabulars(app, status, warning):
    app.builder.build_all()
    result = (app.outdir / 'test.tex').text(encoding='utf8')
    tables = {}
    for chap in re.split(r'\\section{', result)[1:]:
        sectname, content = chap.split('}', 1)
        tables[sectname] = content.strip()

    # simple_table
    table = tables['simple table']
    assert ('\\begin{savenotes}\\sphinxattablestart\n\\centering\n'
            '\\begin{tabulary}{\\linewidth}[t]{|T|T|}' in table)
    assert ('\\hline\n'
            '\\sphinxstylethead{\\relax \nheader1\n\\unskip}\\relax &'
            '\\sphinxstylethead{\\relax \nheader2\n\\unskip}\\relax' in table)
    assert ('\\hline\ncell1-1\n&\ncell1-2\n\\\\' in table)
    assert ('\\hline\ncell2-1\n&\ncell2-2\n\\\\' in table)
    assert ('\\hline\ncell3-1\n&\ncell3-2\n\\\\' in table)
    assert ('\\hline\n\\end{tabulary}\n\\par\n'
            '\\sphinxattableend\\end{savenotes}' in table)

    # table having :widths: option
    table = tables['table having :widths: option']
    assert ('\\begin{savenotes}\\sphinxattablestart\n\\centering\n'
            '\\begin{tabular}[t]{|\\X{30}{100}|\\X{70}{100}|}' in table)
    assert ('\\hline\n\\end{tabular}\n\\par\n'
            '\\sphinxattableend\\end{savenotes}' in table)

    # table having :align: option (tabulary)
    table = tables['table having :align: option (tabulary)']
    assert ('\\begin{savenotes}\\sphinxattablestart\n\\raggedleft\n'
            '\\begin{tabulary}{\\linewidth}[t]{|T|T|}\n' in table)
    assert ('\\hline\n\\end{tabulary}\n\\par\n'
            '\\sphinxattableend\\end{savenotes}' in table)

    # table having :align: option (tabular)
    table = tables['table having :align: option (tabular)']
    assert ('\\begin{savenotes}\\sphinxattablestart\n\\raggedright\n'
            '\\begin{tabular}[t]{|\\X{30}{100}|\\X{70}{100}|}\n' in table)
    assert ('\\hline\n\\end{tabular}\n\\par\n'
            '\\sphinxattableend\\end{savenotes}' in table)

    # table with tabularcolumn
    table = tables['table with tabularcolumn']
    assert ('\\begin{tabulary}{\\linewidth}[t]{|c|c|}' in table)

    # table having caption
    table = tables['table having caption']
    assert ('\\begin{savenotes}\\sphinxattablestart\n\\centering\n'
            '\\begin{threeparttable}\n\\capstart\\caption{caption for table}'
            '\\label{\\detokenize{tabular:id1}}' in table)
    assert ('\\begin{tabulary}{\\linewidth}[t]{|T|T|}' in table)
    assert ('\\hline\n\\end{tabulary}\n\\end{threeparttable}'
            '\n\\par\n\\sphinxattableend\\end{savenotes}' in table)

    # table having verbatim
    table = tables['table having verbatim']
    assert ('\\begin{tabular}[t]{|*{2}{\\X{1}{2}|}}\n\\hline' in table)

    # table having problematic cell
    table = tables['table having problematic cell']
    assert ('\\begin{tabular}[t]{|*{2}{\\X{1}{2}|}}\n\\hline' in table)

    # table having both :widths: and problematic cell
    table = tables['table having both :widths: and problematic cell']
    assert ('\\begin{tabular}[t]{|\\X{30}{100}|\\X{70}{100}|}' in table)


@pytest.mark.skipif(docutils.__version_info__ < (0, 13),
                    reason='docutils-0.13 or above is required')
@pytest.mark.sphinx('latex', testroot='latex-table')
@pytest.mark.test_params(shared_result='test_latex_table')
def test_latex_table_longtable(app, status, warning):
    app.builder.build_all()
    result = (app.outdir / 'test.tex').text(encoding='utf8')
    tables = {}
    for chap in re.split(r'\\section{', result)[1:]:
        sectname, content = chap.split('}', 1)
        tables[sectname] = content.strip()

    # longtable
    table = tables['longtable']
    assert ('\\begin{savenotes}\\sphinxatlongtablestart'
            '\\begin{longtable}{|l|l|}\n\\hline' in table)
    assert ('\\hline\n'
            '\\sphinxstylethead{\\relax \nheader1\n\\unskip}\\relax &'
            '\\sphinxstylethead{\\relax \nheader2\n\\unskip}\\relax \\\\\n'
            '\\hline\n\\endfirsthead' in table)
    assert ('\\multicolumn{2}{c}%\n'
            '{\\makebox[0pt]{\\sphinxtablecontinued{\\tablename\\ \\thetable{} -- '
            'continued from previous page}}}\\\\\n\\hline\n'
            '\\sphinxstylethead{\\relax \nheader1\n\\unskip}\\relax &'
            '\\sphinxstylethead{\\relax \nheader2\n\\unskip}\\relax \\\\\n'
            '\\hline\n\\endhead' in table)
    assert ('\\hline\n\\multicolumn{2}{r}'
            '{\\makebox[0pt][r]{\\sphinxtablecontinued{Continued on next page}}}\\\\\n'
            '\\endfoot\n\n\\endlastfoot' in table)
    assert ('\ncell1-1\n&\ncell1-2\n\\\\' in table)
    assert ('\\hline\ncell2-1\n&\ncell2-2\n\\\\' in table)
    assert ('\\hline\ncell3-1\n&\ncell3-2\n\\\\' in table)
    assert ('\\hline\n\\end{longtable}\\sphinxatlongtableend\\end{savenotes}' in table)

    # longtable having :widths: option
    table = tables['longtable having :widths: option']
    assert ('\\begin{longtable}{|\\X{30}{100}|\\X{70}{100}|}' in table)

    # longtable having :align: option
    table = tables['longtable having :align: option']
    assert ('\\begin{longtable}[r]{|l|l|}\n' in table)
    assert ('\\hline\n\\end{longtable}' in table)

    # longtable with tabularcolumn
    table = tables['longtable with tabularcolumn']
    assert ('\\begin{longtable}{|c|c|}' in table)

    # longtable having caption
    table = tables['longtable having caption']
    assert ('\\begin{longtable}{|l|l|}\n\\caption{caption for longtable\\strut}'
            '\\label{\\detokenize{longtable:id1}}'
            '\\\\*[\sphinxlongtablecapskipadjust]\n\\hline' in table)

    # longtable having verbatim
    table = tables['longtable having verbatim']
    assert ('\\begin{longtable}{|*{2}{\\X{1}{2}|}}\n\\hline' in table)

    # longtable having problematic cell
    table = tables['longtable having problematic cell']
    assert ('\\begin{longtable}{|*{2}{\\X{1}{2}|}}\n\\hline' in table)

    # longtable having both :widths: and problematic cell
    table = tables['longtable having both :widths: and problematic cell']
    assert ('\\begin{longtable}{|\\X{30}{100}|\\X{70}{100}|}' in table)


@pytest.mark.skipif(docutils.__version_info__ < (0, 13),
                    reason='docutils-0.13 or above is required')
@pytest.mark.sphinx('latex', testroot='latex-table')
@pytest.mark.test_params(shared_result='test_latex_table')
def test_latex_table_complex_tables(app, status, warning):
    app.builder.build_all()
    result = (app.outdir / 'test.tex').text(encoding='utf8')
    tables = {}
    for chap in re.split(r'\\section{', result)[1:]:
        sectname, content = chap.split('}', 1)
        tables[sectname] = content.strip()

    # grid table
    table = tables['grid table']
    assert ('\\begin{tabulary}{\\linewidth}[t]{|T|T|T|}' in table)
    assert ('\\hline\n'
            '\\sphinxstylethead{\\relax \nheader1\n\\unskip}\\relax &'
            '\\sphinxstylethead{\\relax \nheader2\n\\unskip}\\relax &'
            '\\sphinxstylethead{\\relax \nheader3\n\\unskip}\\relax \\\\' in table)
    assert ('\\hline\ncell1-1\n&\\sphinxmultirow{2}{5}{%\n\\begin{varwidth}[t]'
            '{\\sphinxcolwidth{1}{3}}\n'
            'cell1-2\n\\par\n' in table)
    assert ('\\cline{1-1}\\cline{3-3}\\sphinxmultirow{2}{7}{%\n' in table)
    assert ('&\\sphinxtablestrut{5}&\ncell2-3\n\\\\\n'
            '\\cline{2-3}\\sphinxtablestrut{7}&\\sphinxstartmulticolumn{2}%\n'
            '\\sphinxmultirow{2}{9}{%\n\\begin{varwidth}' in table)
    assert ('\\cline{1-1}\ncell4-1\n&\\multicolumn{2}{l|}'
            '{\\sphinxtablestrut{9}}\\\\' in table)
    assert ('\\hline\\sphinxstartmulticolumn{3}%\n'
            in table)

    # complex spanning cell
    table = tables['complex spanning cell']
    assert ('\\begin{tabulary}{\\linewidth}[t]{|T|T|T|T|T|}' in table)
    assert ('\\sphinxmultirow{3}{1}{%\n'
            '\\begin{varwidth}[t]{\\sphinxcolwidth{1}{5}}\n'
            'cell1-1\n\\par\n\\vskip-\\baselineskip\\strut\\end{varwidth}%\n'
            '}%\n'
            '&\\sphinxmultirow{3}{2}{%\n'
            '\\begin{varwidth}[t]{\\sphinxcolwidth{1}{5}}\n'
            'cell1-2\n\\par\n\\vskip-\\baselineskip\\strut\\end{varwidth}%\n'
            '}%\n&\ncell1-3\n&\\sphinxmultirow{3}{4}{%\n'
            '\\begin{varwidth}[t]{\\sphinxcolwidth{1}{5}}\n'
            'cell1-4\n\\par\n\\vskip-\\baselineskip\\strut\\end{varwidth}%\n'
            '}%\n'
            '&\\sphinxmultirow{2}{5}{%\n'
            '\\begin{varwidth}[t]{\\sphinxcolwidth{1}{5}}\n'
            'cell1-5\n'
            in table)
    assert ('\\cline{3-3}\\sphinxtablestrut{1}&\\sphinxtablestrut{2}&'
            '\\sphinxmultirow{2}{6}{%\n'
            in table)
    assert ('&\\sphinxtablestrut{4}&\\sphinxtablestrut{5}\\\\\n'
            '\\cline{5-5}\\sphinxtablestrut{1}&\\sphinxtablestrut{2}&'
            '\\sphinxtablestrut{6}&\\sphinxtablestrut{4}&\ncell3-5\n'
            '\\\\\n\\hline\n\\end{tabulary}\n'
            in table)<|MERGE_RESOLUTION|>--- conflicted
+++ resolved
@@ -573,14 +573,9 @@
             '(http://sphinx-doc.org/)}] \\leavevmode\nDescription' in result)
     assert ('\\item[{Footnote in term \\sphinxfootnotemark[5]}] '
             '\\leavevmode%\n\\begin{footnotetext}[5]\\sphinxAtStartFootnote\n'
-<<<<<<< HEAD
             'Footnote in term\n%\n\\end{footnotetext}\\ignorespaces \n'
             'Description') in result
-    assert ('\\item[{\\href{http://sphinx-doc.org/}{Term in deflist} '
-=======
-            'Footnote in term\n%\n\\end{footnotetext}\nDescription') in result
     assert ('\\item[{\\sphinxhref{http://sphinx-doc.org/}{Term in deflist} '
->>>>>>> 741acb04
             '(http://sphinx-doc.org/)}] \\leavevmode\nDescription') in result
     assert '\\sphinxurl{https://github.com/sphinx-doc/sphinx}\n' in result
     assert ('\\sphinxhref{mailto:sphinx-dev@googlegroups.com}'
@@ -624,34 +619,19 @@
     assert ('\\item[{\\sphinxhref{http://sphinx-doc.org/}'
             '{URL in term}\\sphinxfootnotemark[8]}] '
             '\\leavevmode%\n\\begin{footnotetext}[8]\\sphinxAtStartFootnote\n'
-<<<<<<< HEAD
-            '\\nolinkurl{http://sphinx-doc.org/}\n%\n'
+            '\\sphinxnolinkurl{http://sphinx-doc.org/}\n%\n'
             '\\end{footnotetext}\\ignorespaces \nDescription') in result
     assert ('\\item[{Footnote in term \\sphinxfootnotemark[10]}] '
             '\\leavevmode%\n\\begin{footnotetext}[10]\\sphinxAtStartFootnote\n'
             'Footnote in term\n%\n\\end{footnotetext}\\ignorespaces \n'
             'Description') in result
-    assert ('\\item[{\\href{http://sphinx-doc.org/}{Term in deflist}'
-            '\\sphinxfootnotemark[9]}] '
-            '\\leavevmode%\n\\begin{footnotetext}[9]\\sphinxAtStartFootnote\n'
-            '\\nolinkurl{http://sphinx-doc.org/}\n%\n'
-            '\\end{footnotetext}\\ignorespaces \nDescription') in result
-    assert ('\\url{https://github.com/sphinx-doc/sphinx}\n' in result)
-    assert ('\\href{mailto:sphinx-dev@googlegroups.com}'
-=======
-            '\\sphinxnolinkurl{http://sphinx-doc.org/}\n%\n'
-            '\\end{footnotetext}\nDescription') in result
-    assert ('\\item[{Footnote in term \\sphinxfootnotemark[10]}] '
-            '\\leavevmode%\n\\begin{footnotetext}[10]\\sphinxAtStartFootnote\n'
-            'Footnote in term\n%\n\\end{footnotetext}\nDescription') in result
     assert ('\\item[{\\sphinxhref{http://sphinx-doc.org/}{Term in deflist}'
             '\\sphinxfootnotemark[9]}] '
             '\\leavevmode%\n\\begin{footnotetext}[9]\\sphinxAtStartFootnote\n'
             '\\sphinxnolinkurl{http://sphinx-doc.org/}\n%\n'
-            '\\end{footnotetext}\nDescription') in result
+            '\\end{footnotetext}\\ignorespaces \nDescription') in result
     assert ('\\sphinxurl{https://github.com/sphinx-doc/sphinx}\n' in result)
     assert ('\\sphinxhref{mailto:sphinx-dev@googlegroups.com}'
->>>>>>> 741acb04
             '{sphinx-dev@googlegroups.com}\n') in result
 
 
@@ -689,14 +669,9 @@
             '\\leavevmode\nDescription') in result
     assert ('\\item[{Footnote in term \\sphinxfootnotemark[5]}] '
             '\\leavevmode%\n\\begin{footnotetext}[5]\\sphinxAtStartFootnote\n'
-<<<<<<< HEAD
             'Footnote in term\n%\n\\end{footnotetext}\\ignorespaces \n'
             'Description') in result
-    assert ('\\item[{\\href{http://sphinx-doc.org/}{Term in deflist}}] '
-=======
-            'Footnote in term\n%\n\\end{footnotetext}\nDescription') in result
     assert ('\\item[{\\sphinxhref{http://sphinx-doc.org/}{Term in deflist}}] '
->>>>>>> 741acb04
             '\\leavevmode\nDescription') in result
     assert ('\\sphinxurl{https://github.com/sphinx-doc/sphinx}\n' in result)
     assert ('\\sphinxhref{mailto:sphinx-dev@googlegroups.com}'
